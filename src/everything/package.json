--- conflicted
+++ resolved
@@ -23,10 +23,7 @@
   },
   "dependencies": {
     "@modelcontextprotocol/sdk": "^1.19.1",
-<<<<<<< HEAD
-=======
     "cors": "^2.8.5",
->>>>>>> 3409f783
     "express": "^4.21.1",
     "jszip": "^3.10.1",
     "zod": "^3.23.8",
