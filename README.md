# Model Context Protocol servers

This repository is a collection of *reference implementations* for the [Model Context Protocol](https://modelcontextprotocol.io/) (MCP), as well as references
to community built servers and additional resources.

The servers in this repository showcase the versatility and extensibility of MCP, demonstrating how it can be used to give Large Language Models (LLMs) secure, controlled access to tools and data sources.
Each MCP server is implemented with either the [Typescript MCP SDK](https://github.com/modelcontextprotocol/typescript-sdk) or [Python MCP SDK](https://github.com/modelcontextprotocol/python-sdk).

> Note: Lists in this README are maintained in alphabetical order to minimize merge conflicts when adding new items.

## 🌟 Reference Servers

These servers aim to demonstrate MCP features and the TypeScript and Python SDKs.

- **[Everything](src/everything)** - Reference / test server with prompts, resources, and tools
- **[Fetch](src/fetch)** - Web content fetching and conversion for efficient LLM usage
- **[Filesystem](src/filesystem)** - Secure file operations with configurable access controls
- **[Git](src/git)** - Tools to read, search, and manipulate Git repositories
- **[Memory](src/memory)** - Knowledge graph-based persistent memory system
- **[Sequential Thinking](src/sequentialthinking)** - Dynamic and reflective problem-solving through thought sequences
- **[Time](src/time)** - Time and timezone conversion capabilities

### Archived

The following reference servers are now archived and can be found at [servers-archived](https://github.com/modelcontextprotocol/servers-archived).

- **[AWS KB Retrieval](https://github.com/modelcontextprotocol/servers-archived/tree/main/src/aws-kb-retrieval-server)** - Retrieval from AWS Knowledge Base using Bedrock Agent Runtime
- **[Brave Search](https://github.com/modelcontextprotocol/servers-archived/tree/main/src/brave-search)** - Web and local search using Brave's Search API
- **[EverArt](https://github.com/modelcontextprotocol/servers-archived/tree/main/src/everart)** - AI image generation using various models
- **[GitHub](https://github.com/modelcontextprotocol/servers-archived/tree/main/src/github)** - Repository management, file operations, and GitHub API integration
- **[GitLab](https://github.com/modelcontextprotocol/servers-archived/tree/main/src/gitlab)** - GitLab API, enabling project management
- **[Google Drive](https://github.com/modelcontextprotocol/servers-archived/tree/main/src/gdrive)** - File access and search capabilities for Google Drive
- **[Google Maps](https://github.com/modelcontextprotocol/servers-archived/tree/main/src/google-maps)** - Location services, directions, and place details
- **[PostgreSQL](https://github.com/modelcontextprotocol/servers-archived/tree/main/src/postgres)** - Read-only database access with schema inspection
- **[Puppeteer](https://github.com/modelcontextprotocol/servers-archived/tree/main/src/puppeteer)** - Browser automation and web scraping
- **[Redis](https://github.com/modelcontextprotocol/servers-archived/tree/main/src/redis)** - Interact with Redis key-value stores
- **[Sentry](https://github.com/modelcontextprotocol/servers-archived/tree/main/src/sentry)** - Retrieving and analyzing issues from Sentry.io
- **[Slack](https://github.com/modelcontextprotocol/servers-archived/tree/main/src/slack)** - Channel management and messaging capabilities
- **[Sqlite](https://github.com/modelcontextprotocol/servers-archived/tree/main/src/sqlite)** - Database interaction and business intelligence capabilities

## 🤝 Third-Party Servers

### 🎖️ Official Integrations

Official integrations are maintained by companies building production ready MCP servers for their platforms.

- <img height="12" width="12" src="https://www.21st.dev/favicon.ico" alt="21st.dev Logo" /> **[21st.dev Magic](https://github.com/21st-dev/magic-mcp)** - Create crafted UI components inspired by the best 21st.dev design engineers.
- <img height="12" width="12" src="https://framerusercontent.com/images/LpSK1tSZweomrAHOMAj9Gea96lA.svg" alt="Paragon Logo" /> **[ActionKit by Paragon](https://github.com/useparagon/paragon-mcp)** - Connect to 130+ SaaS integrations (e.g. Slack, Salesforce, Gmail) with Paragon’s [ActionKit](https://www.useparagon.com/actionkit) API.
- <img height="12" width="12" src="https://invoxx-public-bucket.s3.eu-central-1.amazonaws.com/frontend-resources/adfin-logo-small.svg" alt="Adfin Logo" /> **[Adfin](https://github.com/Adfin-Engineering/mcp-server-adfin)** - The only platform you need to get paid - all payments in one place, invoicing and accounting reconciliations with [Adfin](https://www.adfin.com/).
- <img height="12" width="12" src="https://www.agentql.com/favicon/favicon.png" alt="AgentQL Logo" /> **[AgentQL](https://github.com/tinyfish-io/agentql-mcp)** - Enable AI agents to get structured data from unstructured web with [AgentQL](https://www.agentql.com/).
- <img height="12" width="12" src="https://agentrpc.com/favicon.ico" alt="AgentRPC Logo" /> **[AgentRPC](https://github.com/agentrpc/agentrpc)** - Connect to any function, any language, across network boundaries using [AgentRPC](https://www.agentrpc.com/).
- **[Agentset](https://github.com/agentset-ai/mcp-server)** - RAG for your knowledge base connected to [Agentset](https://agentset.ai).
- <img height="12" width="12" src="https://aiven.io/favicon.ico" alt="Aiven Logo" /> **[Aiven](https://github.com/Aiven-Open/mcp-aiven)** - Navigate your [Aiven projects](https://go.aiven.io/mcp-server) and interact with the PostgreSQL®, Apache Kafka®, ClickHouse® and OpenSearch® services
- <img height="12" width="12" src="https://www.alation.com/resource-center/download/7p3vnbbznfiw/34FMtBTex5ppvs2hNYa9Fc/c877c37e88e5339878658697c46d2d58/Alation-Logo-Bug-Primary.svg" alt="Alation Logo" /> **[Alation](https://github.com/Alation/alation-ai-agent-sdk)** - Unlock the power of the enterprise Data Catalog by harnessing tools provided by the Alation MCP server.
- <img height="12" width="12" src="https://www.algolia.com/files/live/sites/algolia-assets/files/icons/algolia-logo-for-favicon.svg" alt="Algolia Logo" /> **[Algolia MCP](https://github.com/algolia/mcp-node)** Algolia MCP Server exposes a natural language interface to query, inspect, and manage Algolia indices and configs. Useful for monitoring, debugging and optimizing search performance within your agentic workflows. See [demo](https://www.youtube.com/watch?v=UgCOLcDI9Lg).
- <img height="12" width="12" src="https://img.alicdn.com/imgextra/i4/O1CN01epkXwH1WLAXkZfV6N_!!6000000002771-2-tps-200-200.png" alt="Alibaba Cloud AnalyticDB for MySQL Logo" /> **[Alibaba Cloud AnalyticDB for MySQL](https://github.com/aliyun/alibabacloud-adb-mysql-mcp-server)** - Connect to a [AnalyticDB for MySQL](https://www.alibabacloud.com/en/product/analyticdb-for-mysql) cluster for getting database or table metadata, querying and analyzing data.It will be supported to add the openapi for cluster operation in the future.
- <img height="12" width="12" src="https://github.com/aliyun/alibabacloud-adbpg-mcp-server/blob/master/images/AnalyticDB.png" alt="Alibaba Cloud AnalyticDB for PostgreSQL Logo" /> **[Alibaba Cloud AnalyticDB for PostgreSQL](https://github.com/aliyun/alibabacloud-adbpg-mcp-server)** - An MCP server to connect to [AnalyticDB for PostgreSQL](https://github.com/aliyun/alibabacloud-adbpg-mcp-server) instances, query and analyze data.
- <img height="12" width="12" src="https://img.alicdn.com/imgextra/i3/O1CN0101UWWF1UYn3rAe3HU_!!6000000002530-2-tps-32-32.png" alt="DataWorks Logo" /> **[Alibaba Cloud DataWorks](https://github.com/aliyun/alibabacloud-dataworks-mcp-server)** - A Model Context Protocol (MCP) server that provides tools for AI, allowing it to interact with the [DataWorks](https://www.alibabacloud.com/help/en/dataworks/) Open API through a standardized interface. This implementation is based on the Alibaba Cloud Open API and enables AI agents to perform cloud resources operations seamlessly.
- <img height="12" width="12" src="https://opensearch-shanghai.oss-cn-shanghai.aliyuncs.com/ouhuang/aliyun-icon.png" alt="Alibaba Cloud OpenSearch Logo" /> **[Alibaba Cloud OpenSearch](https://github.com/aliyun/alibabacloud-opensearch-mcp-server)** - This MCP server equips AI Agents with tools to interact with [OpenSearch](https://help.aliyun.com/zh/open-search/?spm=5176.7946605.J_5253785160.6.28098651AaYZXC) through a standardized and extensible interface.
- <img height="12" width="12" src="https://github.com/aliyun/alibaba-cloud-ops-mcp-server/blob/master/image/alibaba-cloud.png" alt="Alibaba Cloud OPS Logo" /> **[Alibaba Cloud OPS](https://github.com/aliyun/alibaba-cloud-ops-mcp-server)** - Manage the lifecycle of your Alibaba Cloud resources with [CloudOps Orchestration Service](https://www.alibabacloud.com/en/product/oos) and Alibaba Cloud OpenAPI.
- <img height="12" width="12" src="https://github.com/aliyun/alibabacloud-rds-openapi-mcp-server/blob/main/assets/alibabacloudrds.png" alt="Alibaba Cloud RDS MySQL Logo" /> **[Alibaba Cloud RDS](https://github.com/aliyun/alibabacloud-rds-openapi-mcp-server)** - An MCP server designed to interact with the Alibaba Cloud RDS OpenAPI, enabling programmatic management of RDS resources via an LLM.
- <img height="12" width="12" src="https://files.alpaca.markets/webassets/favicon-32x32.png" alt="Alpaca Logo" /> **[Alpaca](https://github.com/alpacahq/alpaca-mcp-server)** – Alpaca's MCP server lets you trade stocks and options, analyze market data, and build strategies through [Alpaca's Trading API](https://alpaca.markets/)
- <img height="12" width="12" src="https://www.alphavantage.co/logo.png/" alt="AlphaVantage Logo" /> **[AlphaVantage](https://github.com/calvernaz/alphavantage)** - Connect to 100+ APIs for financial market data, including stock prices, fundamentals, and more from [AlphaVantage](https://www.alphavantage.co)
- <img height="12" width="12" src="https://doris.apache.org/images/favicon.ico" alt="Apache Doris Logo" /> **[Apache Doris](https://github.com/apache/doris-mcp-server)** - MCP Server For [Apache Doris](https://doris.apache.org/), an MPP-based real-time data warehouse.
- <img height="12" width="12" src="https://iotdb.apache.org/img/logo.svg" alt="Apache IoTDB Logo" /> **[Apache IoTDB](https://github.com/apache/iotdb-mcp-server)** - MCP Server for [Apache IoTDB](https://github.com/apache/iotdb) database and its tools
- <img height="12" width="12" src="https://apify.com/favicon.ico" alt="Apify Logo" /> **[Apify](https://github.com/apify/actors-mcp-server)** - [Actors MCP Server](https://apify.com/apify/actors-mcp-server): Use 3,000+ pre-built cloud tools to extract data from websites, e-commerce, social media, search engines, maps, and more
- <img height="12" width="12" src="https://2052727.fs1.hubspotusercontent-na1.net/hubfs/2052727/cropped-cropped-apimaticio-favicon-1-32x32.png" alt="APIMatic Logo" /> **[APIMatic MCP](https://github.com/apimatic/apimatic-validator-mcp)** - APIMatic MCP Server is used to validate OpenAPI specifications using [APIMatic](https://www.apimatic.io/). The server processes OpenAPI files and returns validation summaries by leveraging APIMatic's API.
- <img height="12" width="12" src="https://apollo-server-landing-page.cdn.apollographql.com/_latest/assets/favicon.png" alt="Apollo Graph Logo" /> **[Apollo MCP Server](https://github.com/apollographql/apollo-mcp-server/)** - Connect your GraphQL APIs to AI agents
- <img height="12" width="12" src="https://phoenix.arize.com/wp-content/uploads/2023/04/cropped-Favicon-32x32.png" alt="Arize-Phoenix Logo" /> **[Arize Phoenix](https://github.com/Arize-ai/phoenix/tree/main/js/packages/phoenix-mcp)** - Inspect traces, manage prompts, curate datasets, and run experiments using [Arize Phoenix](https://github.com/Arize-ai/phoenix), an open-source AI and LLM observability tool.
- <img height="12" width="12" src="https://731523176-files.gitbook.io/~/files/v0/b/gitbook-x-prod.appspot.com/o/spaces%2FaVUBXRZbpAgtjYf5HsvO%2Fuploads%2FaRRrVVocXCTr6GkepfCx%2Flogo_color.svg?alt=media&token=3ba24089-0ab2-421f-a9d9-41f2f94f954a" alt="Armor Logo" /> **[Armor Crypto MCP](https://github.com/armorwallet/armor-crypto-mcp)** - MCP to interface with multiple blockchains, staking, DeFi, swap, bridging, wallet management, DCA, Limit Orders, Coin Lookup, Tracking and more.
- <img height="12" width="12" src="https://console.asgardeo.io/app/libs/themes/wso2is/assets/images/branding/favicon.ico" alt="Asgardeo Logo" /> **[Asgardeo](https://github.com/asgardeo/asgardeo-mcp-server)** - MCP server to interact with your [Asgardeo](https://wso2.com/asgardeo) organization through LLM tools.
- <img height="12" width="12" src="https://www.datastax.com/favicon-32x32.png" alt="DataStax logo" /> **[Astra DB](https://github.com/datastax/astra-db-mcp)** - Comprehensive tools for managing collections and documents in a [DataStax Astra DB](https://www.datastax.com/products/datastax-astra) NoSQL database with a full range of operations such as create, update, delete, find, and associated bulk actions.
- <img height="12" width="12" src="https://assets.atlan.com/assets/atlan-a-logo-blue-background.png" alt="Atlan Logo" /> **[Atlan](https://github.com/atlanhq/agent-toolkit/tree/main/modelcontextprotocol)** - The Atlan Model Context Protocol server allows you to interact with the [Atlan](https://www.atlan.com/) services through multiple tools.
- <img height="12" width="12" src="https://resources.audiense.com/hubfs/favicon-1.png" alt="Audiense Logo" /> **[Audiense Insights](https://github.com/AudienseCo/mcp-audiense-insights)** - Marketing insights and audience analysis from [Audiense](https://www.audiense.com/products/audiense-insights) reports, covering demographic, cultural, influencer, and content engagement analysis.
- <img height="12" width="12" src="https://cdn.auth0.com/website/website/favicons/auth0-favicon.svg" alt="Auth0 Logo" /> **[Auth0](https://github.com/auth0/auth0-mcp-server)** - MCP server for interacting with your Auth0 tenant, supporting creating and modifying actions, applications, forms, logs, resource servers, and more.
- <img height="12" width="12" src="https://firstorder.ai/favicon_auth.ico" alt="Authenticator App Logo" /> **[Authenticator App · 2FA](https://github.com/firstorderai/authenticator_mcp)** - A secure MCP (Model Context Protocol) server that enables AI agents to interact with the Authenticator App.
- <img height="12" width="12" src="https://a0.awsstatic.com/libra-css/images/site/fav/favicon.ico" alt="AWS Logo" /> **[AWS](https://github.com/awslabs/mcp)** -  Specialized MCP servers that bring AWS best practices directly to your development workflow.
- <img height="12" width="12" src="https://axiom.co/favicon.ico" alt="Axiom Logo" /> **[Axiom](https://github.com/axiomhq/mcp-server-axiom)** - Query and analyze your Axiom logs, traces, and all other event data in natural language
- <img height="12" width="12" src="https://cdn-dynmedia-1.microsoft.com/is/content/microsoftcorp/acom_social_icon_azure" alt="Microsoft Azure Logo" /> **[Azure](https://github.com/Azure/azure-mcp)** - The Azure MCP Server gives MCP Clients access to key Azure services and tools like Azure Storage, Cosmos DB, the Azure CLI, and more.
- <img height="12" width="12" src="https://www.bankless.com/favicon.ico" alt="Bankless Logo" /> **[Bankless Onchain](https://github.com/bankless/onchain-mcp)** - Query Onchain data, like ERC20 tokens, transaction history, smart contract state.
- <img height="12" width="12" src="https://bicscan.io/favicon.png" alt="BICScan Logo" /> **[BICScan](https://github.com/ahnlabio/bicscan-mcp)** - Risk score / asset holdings of EVM blockchain address (EOA, CA, ENS) and even domain names.
- <img height="12" width="12" src="https://web-cdn.bitrise.io/favicon.ico" alt="Bitrise Logo" /> **[Bitrise](https://github.com/bitrise-io/bitrise-mcp)** - Chat with your builds, CI, and [more](https://bitrise.io/blog/post/chat-with-your-builds-ci-and-more-introducing-the-bitrise-mcp-server).
- <img height="12" width="12" src="https://boldsign.com/favicon.ico" alt="BoldSign Logo" /> **[BoldSign](https://github.com/boldsign/boldsign-mcp)** - Search, request, and manage e-signature contracts effortlessly with [BoldSign](https://boldsign.com/).
- <img height="12" width="12" src="https://boost.space/favicon.ico" alt="Boost.space Logo" /> **[Boost.space](https://github.com/boostspace/boostspace-mcp-server)** - An MCP server integrating with [Boost.space](https://boost.space) for centralized, automated business data from 2000+ sources.
- <img height="12" width="12" src="https://www.box.com/favicon.ico" alt="Box Logo" /> **[Box](https://github.com/box-community/mcp-server-box)** - Interact with the Intelligent Content Management platform through Box AI.
- <img height="12" width="12" src="https://browserbase.com/favicon.ico" alt="Browserbase Logo" /> **[Browserbase](https://github.com/browserbase/mcp-server-browserbase)** - Automate browser interactions in the cloud (e.g. web navigation, data extraction, form filling, and more)
- <img height="12" width="12" src="https://browserstack.wpenginepowered.com/wp-content/themes/browserstack/img/favicons/favicon.ico" alt="BrowserStack Logo" /> **[BrowserStack](https://github.com/browserstack/mcp-server)** - Access BrowserStack's [Test Platform](https://www.browserstack.com/test-platform) to debug, write and fix tests, do accessibility testing and more.
- <img height="12" width="12" src="https://builtwith.com/favicon.ico" alt="BuiltWith Logo" /> **[BuiltWith](https://github.com/builtwith/mcp)** - Identify the technology stack behind any website.
- <img height="12" width="12" src="https://portswigger.net/favicon.ico" alt="PortSwigger Logo" /> **[Burp Suite](https://github.com/PortSwigger/mcp-server)** - MCP Server extension allowing AI clients to connect to [Burp Suite](https://portswigger.net)
- <img height="12" width="12" src="https://campertunity.com/assets/icon/favicon.ico" alt="Campertunity Logo" /> **[Campertunity](https://github.com/campertunity/mcp-server)** - Search campgrounds around the world on campertunity, check availability, and provide booking links.
- <img height="12" width="12" src="https://play.cartesia.ai/icon.png" alt="Cartesia logo" /> **[Cartesia](https://github.com/cartesia-ai/cartesia-mcp)** - Connect to the [Cartesia](https://cartesia.ai/) voice platform to perform text-to-speech, voice cloning etc. 
- <img height="12" width="12" src="https://www.cashfree.com/favicon.ico" alt="Cashfree logo" /> **[Cashfree](https://github.com/cashfree/cashfree-mcp)** - [Cashfree Payments](https://www.cashfree.com/) official MCP server.
- <img height="12" width="12" src="https://www.chargebee.com/static/resources/brand/favicon.png" alt="Chargebee Logo" /> **[Chargebee](https://github.com/chargebee/agentkit/tree/main/modelcontextprotocol)** - MCP Server that connects AI agents to [Chargebee platform](https://www.chargebee.com).
- <img height="12" width="12" src="https://cheqd.io/wp-content/uploads/2023/03/logo_cheqd_favicon.png" alt="Cheqd Logo" /> **[Cheqd](https://github.com/cheqd/mcp-toolkit)** - Enable AI Agents to be trusted, verified, prevent fraud, protect your reputation, and more through [cheqd's](https://cheqd.io) Trust Registries and Credentials.
- <img height="12" width="12" src="https://cdn.chiki.studio/brand/logo.png" alt="Chiki StudIO Logo" /> **[Chiki StudIO](https://chiki.studio/galimybes/mcp/)** - Create your own configurable MCP servers purely via configuration (no code), with instructions, prompts, and tools support.
- <img height="12" width="12" src="https://trychroma.com/_next/static/media/chroma-logo.ae2d6e4b.svg" alt="Chroma Logo" /> **[Chroma](https://github.com/chroma-core/chroma-mcp)** - Embeddings, vector search, document storage, and full-text search with the open-source AI application database
- <img height="12" width="12" src="https://www.chronulus.com/favicon/chronulus-logo-blue-on-alpha-square-128x128.ico" alt="Chronulus AI Logo" /> **[Chronulus AI](https://github.com/ChronulusAI/chronulus-mcp)** - Predict anything with Chronulus AI forecasting and prediction agents.
- <img height="12" width="12" src="https://circleci.com/favicon.ico" alt="CircleCI Logo" /> **[CircleCI](https://github.com/CircleCI-Public/mcp-server-circleci)** - Enable AI Agents to fix build failures from CircleCI.
- <img height="12" width="12" src="https://clickhouse.com/favicon.ico" alt="ClickHouse Logo" /> **[ClickHouse](https://github.com/ClickHouse/mcp-clickhouse)** - Query your [ClickHouse](https://clickhouse.com/) database server.
- <img height="12" width="12" src="https://cdn.simpleicons.org/cloudflare" /> **[Cloudflare](https://github.com/cloudflare/mcp-server-cloudflare)** - Deploy, configure & interrogate your resources on the Cloudflare developer platform (e.g. Workers/KV/R2/D1)
- <img height="12" width="12" src="https://app.codacy.com/static/images/favicon-16x16.png" alt="Codacy Logo" /> **[Codacy](https://github.com/codacy/codacy-mcp-server/)** - Interact with [Codacy](https://www.codacy.com) API to query code quality issues, vulnerabilities, and coverage insights about your code.
- <img height="12" width="12" src="https://codelogic.com/wp-content/themes/codelogic/assets/img/favicon.png" alt="CodeLogic Logo" /> **[CodeLogic](https://github.com/CodeLogicIncEngineering/codelogic-mcp-server)** - Interact with [CodeLogic](https://codelogic.com), a Software Intelligence platform that graphs complex code and data architecture dependencies, to boost AI accuracy and insight.
- <img height="12" width="12" src="https://www.comet.com/favicon.ico" alt="Comet Logo" /> **[Comet Opik](https://github.com/comet-ml/opik-mcp)** - Query and analyze your [Opik](https://github.com/comet-ml/opik) logs, traces, prompts and all other telemtry data from your LLMs in natural language.
- <img height="12" width="12" src="https://www.confluent.io/favicon.ico" alt="Confluent Logo" /> **[Confluent](https://github.com/confluentinc/mcp-confluent)** - Interact with Confluent Kafka and Confluent Cloud REST APIs.
- <img src="https://contrastsecurity.com/favicon.ico" alt="Contrast Security" width="12" height="12"> **[Contrast Security](https://github.com/Contrast-Security-OSS/mcp-contrast)** - Brings Contrast's vulnerability and SCA data into your coding agent to quickly remediate vulnerabilities.
- <img height="12" width="12" src="https://www.convex.dev/favicon.ico" alt="Convex Logo" /> **[Convex](https://stack.convex.dev/convex-mcp-server)** - Introspect and query your apps deployed to Convex.
- <img height="12" width="12" src="https://avatars.githubusercontent.com/u/605755?s=200&v=4" alt="Couchbase Logo" /> **[Couchbase](https://github.com/Couchbase-Ecosystem/mcp-server-couchbase)** - Interact with the data stored in Couchbase clusters.
- <img height="12" width="12" src="https://github.com/user-attachments/assets/b256f9fa-2020-4b37-9644-c77229ef182b" alt="CRIC 克而瑞 LOGO"> **[CRIC Wuye AI](https://github.com/wuye-ai/mcp-server-wuye-ai)** - Interact with capabilities of the CRIC Wuye AI platform, an intelligent assistant specifically for the property management industry.
- <img height="12" width="12" src="http://app.itsdart.com/static/img/favicon.png" alt="Dart Logo" /> **[Dart](https://github.com/its-dart/dart-mcp-server)** - Interact with task, doc, and project data in [Dart](https://itsdart.com), an AI-native project management tool
- <img height="12" width="12" src="https://datahub.com/wp-content/uploads/2025/04/cropped-Artboard-1-32x32.png" alt="DataHub Logo" /> **[DataHub](https://github.com/acryldata/mcp-server-datahub)** - Search your data assets, traverse data lineage, write SQL queries, and more using [DataHub](https://datahub.com/) metadata.
- <img height="12" width="12" src="https://debugg.ai/favicon.svg" alt="Debugg AI Logo" /> **[Debugg.AI](https://github.com/debugg-ai/debugg-ai-mcp)** - Zero-Config, Fully AI-Managed End-to-End Testing for any code gen platform via [Debugg.AI](https://debugg.ai) remote browsing test agents.
- <img height="12" width="12" src="https://www.deepl.com/img/logo/deepl-logo-blue.svg" alt="DeepL Logo" /> **[DeepL](https://github.com/DeepLcom/deepl-mcp-server)** - Translate or rewrite text with [DeepL](https://deepl.com)'s very own AI models using [the DeepL API](https://developers.deepl.com/docs)
- <img height="12" width="12" src="https://defang.io/_next/static/media/defang-icon-dark-colour.25f95b77.svg" alt="Defang Logo" /> **[Defang](https://github.com/DefangLabs/defang/blob/main/src/pkg/mcp/README.md)** - Deploy your project to the cloud seamlessly with the [Defang](https://www.defang.io) platform without leaving your integrated development environment
- <img height="12" width="12" src="https://www.devhub.com/img/upload/favicon-196x196-dh.png" alt="DevHub Logo" /> **[DevHub](https://github.com/devhub/devhub-cms-mcp)** - Manage and utilize website content within the [DevHub](https://www.devhub.com) CMS platform
- <img height="12" width="12" src="https://devrev.ai/favicon.ico" alt="DevRev Logo" /> **[DevRev](https://github.com/devrev/mcp-server)** - An MCP server to integrate with DevRev APIs to search through your DevRev Knowledge Graph where objects can be imported from diff. Sources listed [here](https://devrev.ai/docs/import#available-sources).
- <img height="12" width="12" src="https://dexpaprika.com/favicon.ico" alt="DexPaprika Logo" /> **[DexPaprika (CoinPaprika)](https://github.com/coinpaprika/dexpaprika-mcp)** - Access real-time DEX data, liquidity pools, token information, and trading analytics across multiple blockchain networks with [DexPaprika](https://dexpaprika.com) by CoinPaprika.
- <img height="12" width="12" src="https://avatars.githubusercontent.com/u/204530939?s=200&v=4" alt="Dumpling AI Logo" /> **[Dumpling AI](https://github.com/Dumpling-AI/mcp-server-dumplingai)** - Access data, web scraping, and document conversion APIs by [Dumpling AI](https://www.dumplingai.com/)
- <img height="12" width="12" src="https://avatars.githubusercontent.com/u/58178984" alt="Dynatrace Logo" /> **[Dynatrace](https://github.com/dynatrace-oss/dynatrace-mcp)** - Manage and interact with the [Dynatrace Platform ](https://www.dynatrace.com/platform) for real-time observability and monitoring.
- <img height="12" width="12" src="https://e2b.dev/favicon.ico" alt="E2B Logo" /> **[E2B](https://github.com/e2b-dev/mcp-server)** - Run code in secure sandboxes hosted by [E2B](https://e2b.dev)
- <img height="12" width="12" src="https://www.edgee.cloud/favicon.ico" alt="Edgee Logo" /> **[Edgee](https://github.com/edgee-cloud/mcp-server-edgee)** - Deploy and manage [Edgee](https://www.edgee.cloud) components and projects
- <img height="12" width="12" src="https://static.edubase.net/media/brand/favicon/favicon-32x32.png" alt="EduBase Logo" /> **[EduBase](https://github.com/EduBase/MCP)** - Interact with [EduBase](https://www.edubase.net), a comprehensive e-learning platform with advanced quizzing, exam management, and content organization capabilities
- <img height="12" width="12" src="https://www.elastic.co/favicon.ico" alt="Elasticsearch Logo" /> **[Elasticsearch](https://github.com/elastic/mcp-server-elasticsearch)** - Query your data in [Elasticsearch](https://www.elastic.co/elasticsearch)
- <img height="12" width="12" src="https://esignatures.com/favicon.ico" alt="eSignatures Logo" /> **[eSignatures](https://github.com/esignaturescom/mcp-server-esignatures)** - Contract and template management for drafting, reviewing, and sending binding contracts.
- <img height="12" width="12" src="https://exa.ai/images/favicon-32x32.png" alt="Exa Logo" /> **[Exa](https://github.com/exa-labs/exa-mcp-server)** - Search Engine made for AIs by [Exa](https://exa.ai)
- <img height="12" width="12" src="https://fewsats.com/favicon.svg" alt="Fewsats Logo" /> **[Fewsats](https://github.com/Fewsats/fewsats-mcp)** - Enable AI Agents to purchase anything in a secure way using [Fewsats](https://fewsats.com)
- <img height="12" width="12" src="https://fibery.io/favicon.svg" alt="Fibery Logo" /> **[Fibery](https://github.com/Fibery-inc/fibery-mcp-server)** - Perform queries and entity operations in your [Fibery](https://fibery.io) workspace.
- <img height="12" width="12" src="https://financialdatasets.ai/favicon.ico" alt="Financial Datasets Logo" /> **[Financial Datasets](https://github.com/financial-datasets/mcp-server)** - Stock market API made for AI agents
- <img height="12" width="12" src="https://firecrawl.dev/favicon.ico" alt="Firecrawl Logo" /> **[Firecrawl](https://github.com/mendableai/firecrawl-mcp-server)** - Extract web data with [Firecrawl](https://firecrawl.dev)
- <img height="12" width="12" src="https://avatars.githubusercontent.com/u/100200663?s=200&v=4" alt="Firefly Logo" /> **[Firefly](https://github.com/gofireflyio/firefly-mcp)** - Integrates, discovers, manages, and codifies cloud resources with [Firefly](https://firefly.ai).
- <img height="12" width="12" src="https://fireproof.storage/favicon.ico" alt="Fireproof Logo" /> **[Fireproof](https://github.com/fireproof-storage/mcp-database-server)** - Immutable ledger database with live synchronization
- <img height="12" width="12" src="https://forevervm.com/icon.png" alt="ForeverVM Logo" /> **[ForeverVM](https://github.com/jamsocket/forevervm/tree/main/javascript/mcp-server)** - Run Python in a code sandbox.
- <img height="12" width="12" src="https://app.gibsonai.com/favicon.ico" alt="GibsonAI Logo" /> **[GibsonAI](https://github.com/GibsonAI/mcp)** - AI-Powered Cloud databases: Build, migrate, and deploy database instances with AI
- <img height="12" width="12" src="https://gitea.com/assets/img/favicon.svg" alt="Gitea Logo" /> **[Gitea](https://gitea.com/gitea/gitea-mcp)** - Interact with Gitea instances with MCP.
- <img height="12" width="12" src="https://gitee.com/favicon.ico" alt="Gitee Logo" /> **[Gitee](https://github.com/oschina/mcp-gitee)** - Gitee API integration, repository, issue, and pull request management, and more.
- <img height="12" width="12" src="https://github.githubassets.com/assets/GitHub-Mark-ea2971cee799.png" alt="GitHub Logo" /> **[Github](https://github.com/github/github-mcp-server)** - GitHub's official MCP Server
- <img height="12" width="12" src="https://app.glean.com/images/favicon3-196x196.png" alt="Glean Logo" /> **[Glean](https://github.com/gleanwork/mcp-server)** - Enterprise search and chat using Glean's API.
- <img height="12" width="12" src="https://cdn.jsdelivr.net/gh/jsdelivr/globalping-media@refs/heads/master/icons/android-chrome-192x192.png" alt="Globalping Logo" /> **[Globalping](https://github.com/jsdelivr/globalping-mcp-server)** - Access a network of thousands of probes to run network commands like ping, traceroute, mtr, http and DNS resolve.
- <img height="12" width="12" src="https://gnucleus.ai/favicon.ico" alt="gNucleus Logo" /> **[gNucleus Text-To-CAD](https://github.com/gNucleus/text-to-cad-mcp)** - Generate CAD parts and assemblies from text using gNucleus AI models.
- <img height="12" width="12" src="https://cdn.prod.website-files.com/6605a2979ff17b2cd1939cd4/6605a460de47e7596ed84f06_icon256.png" alt="gotoHuman Logo" /> **[gotoHuman](https://github.com/gotohuman/gotohuman-mcp-server)** - Human-in-the-loop platform - Allow AI agents and automations to send requests for approval to your [gotoHuman](https://www.gotohuman.com) inbox.
- <img height="12" width="12" src="https://grafana.com/favicon.ico" alt="Grafana Logo" /> **[Grafana](https://github.com/grafana/mcp-grafana)** - Search dashboards, investigate incidents and query datasources in your Grafana instance
- <img height="12" width="12" src="https://grafbase.com/favicon.ico" alt="Grafbase Logo" /> **[Grafbase](https://github.com/grafbase/grafbase/tree/main/crates/mcp)** - Turn your GraphQL API into an efficient MCP server with schema intelligence in a single command.
- <img height="12" width="12" src="https://framerusercontent.com/images/KCOWBYLKunDff1Dr452y6EfjiU.png" alt="Graphlit Logo" /> **[Graphlit](https://github.com/graphlit/graphlit-mcp-server)** - Ingest anything from Slack to Gmail to podcast feeds, in addition to web crawling, into a searchable [Graphlit](https://www.graphlit.com) project.
- <img height="12" width="12" src="https://greptime.com/favicon.ico" alt="Greptime Logo" /> **[GreptimeDB](https://github.com/GreptimeTeam/greptimedb-mcp-server)** - Provides AI assistants with a secure and structured way to explore and analyze data in [GreptimeDB](https://github.com/GreptimeTeam/greptimedb).
- <img height="12" width="12" src="https://gyazo.com/favicon.ico" alt="Gyazo Logo" /> **[Gyazo](https://github.com/nota/gyazo-mcp-server)** - Search, fetch, upload, and interact with Gyazo images, including metadata and OCR data.
- <img height="12" width="12" src="https://www.herokucdn.com/favicons/favicon.ico" alt="Heroku Logo" /> **[Heroku](https://github.com/heroku/heroku-mcp-server)** - Interact with the Heroku Platform through LLM-driven tools for managing apps, add-ons, dynos, databases, and more.
- <img height="12" width="12" src="https://img.alicdn.com/imgextra/i3/O1CN01d9qrry1i6lTNa2BRa_!!6000000004364-2-tps-218-200.png" alt="Hologres Logo" /> **[Hologres](https://github.com/aliyun/alibabacloud-hologres-mcp-server)** - Connect to a [Hologres](https://www.alibabacloud.com/en/product/hologres) instance, get table metadata, query and analyze data.
- <img height="12" width="12" src="https://www.honeycomb.io/favicon.ico" alt="Honeycomb Logo" /> **[Honeycomb](https://github.com/honeycombio/honeycomb-mcp)** Allows [Honeycomb](https://www.honeycomb.io/) Enterprise customers to query and analyze their data, alerts, dashboards, and more; and cross-reference production behavior with the codebase.
- <img height="12" width="12" src="https://static.hsinfrastatic.net/StyleGuideUI/static-3.438/img/sprocket/favicon-32x32.png" alt="HubSpot Logo" /> **[HubSpot](https://developer.hubspot.com/mcp)** - Connect, manage, and interact with [HubSpot](https://www.hubspot.com/) CRM data
- <img height="12" width="12" src="https://hunter.io/favicon.ico" alt="Hunter Logo" /> **[Hunter](https://github.com/hunter-io/hunter-mcp)** - Interact with the [Hunter API](https://hunter.io) to get B2B data using natural language.
- <img height="12" width="12" src="https://hyperbrowser-assets-bucket.s3.us-east-1.amazonaws.com/Hyperbrowser-logo.png" alt="Hyperbrowsers23 Logo" /> **[Hyperbrowser](https://github.com/hyperbrowserai/mcp)** - [Hyperbrowser](https://www.hyperbrowser.ai/) is the next-generation platform empowering AI agents and enabling effortless, scalable browser automation.
- **[IBM wxflows](https://github.com/IBM/wxflows/tree/main/examples/mcp/javascript)** - Tool platform by IBM to build, test and deploy tools for any data source
- <img height="12" width="12" src="https://www.getinboxzero.com/icon.png" alt="Inbox Zero Logo" /> **[Inbox Zero](https://github.com/elie222/inbox-zero/tree/main/apps/mcp-server)** - AI personal assistant for email [Inbox Zero](https://www.getinboxzero.com)
- <img height="12" width="12" src="https://inkeep.com/favicon.ico" alt="Inkeep Logo" /> **[Inkeep](https://github.com/inkeep/mcp-server-python)** - RAG Search over your content powered by [Inkeep](https://inkeep.com)
- <img height="12" width="12" src="https://integration.app/favicon.ico" alt="Integration App Icon" /> **[Integration App](https://github.com/integration-app/mcp-server)** - Interact with any other SaaS applications on behalf of your customers.
- <img height="12" width="12" src="https://cdn.simpleicons.org/jetbrains" /> **[JetBrains](https://github.com/JetBrains/mcp-jetbrains)** – Work on your code with JetBrains IDEs
- <img height="12" width="12" src="https://speedmedia.jfrog.com/08612fe1-9391-4cf3-ac1a-6dd49c36b276/media.jfrog.com/wp-content/uploads/2019/04/20131046/Jfrog16-1.png" alt="JFrog Logo" /> **[JFrog](https://github.com/jfrog/mcp-jfrog)** - Model Context Protocol (MCP) Server for the [JFrog](https://jfrog.com/) Platform API, enabling repository management, build tracking, release lifecycle management, and more.
- <img height="12" width="12" src="https://kagi.com/favicon.ico" alt="Kagi Logo" /> **[Kagi Search](https://github.com/kagisearch/kagimcp)** - Search the web using Kagi's search API
- <img height="12" width="12" src="https://connection.keboola.com/favicon.ico" alt="Keboola Logo" /> **[Keboola](https://github.com/keboola/keboola-mcp-server)** - Build robust data workflows, integrations, and analytics on a single intuitive platform.
- <img height="12" width="12" src="https://keywordspeopleuse.com/favicon.ico" alt="KeywordsPeopleUse Logo" /> **[KeywordsPeopleUse.com](https://github.com/data-skunks/kpu-mcp)** - Find questions people ask online with [KeywordsPeopleUse](https://keywordspeopleuse.com).
- <img height="12" width="12" src="https://raw.githubusercontent.com/klavis-ai/klavis/main/static/klavis-ai.png" alt="Klavis Logo" /> **[Klavis ReportGen](https://github.com/Klavis-AI/klavis/tree/main/mcp_servers/report_generation)** - Create professional reports from a simple user query.
- <img height="12" width="12" src="https://www.kurrent.io/favicon.ico" alt="Kurrent Logo" /> **[KurrentDB](https://github.com/kurrent-io/mcp-server)** - This is a simple MCP server to help you explore data and prototype projections faster on top of KurrentDB.
- <img height="12" width="12" src="https://avatars.githubusercontent.com/u/187484914" alt="KWDB Logo" /> **[KWDB](https://github.com/KWDB/kwdb-mcp-server)** - Reading, writing, querying, modifying data, and performing DDL operations with data in your KWDB Database.
- <img height="12" width="12" src="https://labelstud.io/favicon-16x16.png" alt="Label Studio Logo" /> **[Label Studio](https://github.com/HumanSignal/label-studio-mcp-server)** - Open Source data labeling platform.
- <img src="https://avatars.githubusercontent.com/u/188884511?s=48&v=4" alt="Lambda Capture" width="12" height="12"> **[Lambda Capture](https://github.com/lambda-capture/mcp-server)** - Macroeconomic Forecasts & Semantic Context from Federal Reserve, Bank of England, ECB.
- <img height="12" width="12" src="https://langfuse.com/favicon.ico" alt="Langfuse Logo" /> **[Langfuse Prompt Management](https://github.com/langfuse/mcp-server-langfuse)** - Open-source tool for collaborative editing, versioning, evaluating, and releasing prompts.
- <img height="12" width="12" src="https://laratranslate.com/favicon.ico" alt="Lara Translate Logo" /> **[Lara Translate](https://github.com/translated/lara-mcp)** - MCP Server for Lara Translate API, enabling powerful translation capabilities with support for language detection and context-aware translations.
- <img height="12" width="12" src="https://www.launchdarkly.com/favicon.ico" alt="LaunchDarkly Logo" /> **[LaunchDarkly](https://github.com/launchdarkly/mcp-server)** - LaunchDarkly is a continuous delivery platform that provides feature flags as a service and allows developers to iterate quickly and safely.
- <img height="12" width="12" src="https://linear.app/favicon.ico" alt="Linear Logo" /> **[Linear](https://linear.app/docs/mcp)** - Search, create, and update Linear issues, projects, and comments.
- <img height="12" width="12" src="https://lingo.dev/favicon.ico" alt="Lingo.dev Logo" /> **[Lingo.dev](https://github.com/lingodotdev/lingo.dev/blob/main/mcp.md)** - Make your AI agent speak every language on the planet, using [Lingo.dev](https://lingo.dev) Localization Engine.
- <img height="12" width="12" src="https://ligo.ertiqah.com/favicon.avif" alt="LiGo Logo" /> **[LinkedIn MCP Runner](https://github.com/ertiqah/linkedin-mcp-runner)** - Write, edit, and schedule LinkedIn posts right from ChatGPT and Claude with [LiGo](https://ligo.ertiqah.com/).
- <img height="12" width="12" src="https://litmus.io/favicon.ico" alt="Litmus.io Logo" /> **[Litmus.io](https://github.com/litmusautomation/litmus-mcp-server)** - Official MCP server for configuring [Litmus](https://litmus.io) Edge for Industrial Data Collection, Edge Analytics & Industrial AI.
- <img height="12" width="12" src="https://liveblocks.io/favicon.ico" alt="Liveblocks Logo" /> **[Liveblocks](https://github.com/liveblocks/liveblocks-mcp-server)** - Ready‑made features for AI & human collaboration—use this to develop your [Liveblocks](https://liveblocks.io) app quicker.
- <img height="12" width="12" src="https://logfire.pydantic.dev/favicon.ico" alt="Logfire Logo" /> **[Logfire](https://github.com/pydantic/logfire-mcp)** - Provides access to OpenTelemetry traces and metrics through Logfire.
- <img height="12" width="12" src="https://make.magicmealkits.com/favicon.ico" alt="Magic Meal Kits Logo" /> **[Magic Meal Kits](https://github.com/pureugong/mmk-mcp)** - Unleash Make's Full Potential by [Magic Meal Kits](https://make.magicmealkits.com/)
- <img height="12" width="12" src="https://www.mailgun.com/favicon.ico" alt="Mailgun Logo" /> **[Mailgun](https://github.com/mailgun/mailgun-mcp-server)** - Interact with Mailgun API.
- <img height="12" width="12" src="https://www.make.com/favicon.ico" alt="Make Logo" /> **[Make](https://github.com/integromat/make-mcp-server)** - Turn your [Make](https://www.make.com/) scenarios into callable tools for AI assistants.
- <img height="14" width="14" src="https://raw.githubusercontent.com/rust-mcp-stack/mcp-discovery/refs/heads/main/docs/_media/mcp-discovery-logo.png" alt="mcp-discovery logo" /> **[MCP Discovery](https://github.com/rust-mcp-stack/mcp-discovery)** - A lightweight CLI tool built in Rust for discovering MCP server capabilities.
- <img height="12" width="12" src="https://googleapis.github.io/genai-toolbox/favicons/favicon.ico" alt="MCP Toolbox for Databases Logo" /> **[MCP Toolbox for Databases](https://github.com/googleapis/genai-toolbox)** - Open source MCP server specializing in easy, fast, and secure tools for Databases. Supports  AlloyDB, BigQuery, Bigtable, Cloud SQL, Dgraph, MySQL, Neo4j, Postgres, Spanner, and more.
- <img height="12" width="12" src="https://www.meilisearch.com/favicon.ico" alt="Meilisearch Logo" /> **[Meilisearch](https://github.com/meilisearch/meilisearch-mcp)** - Interact & query with Meilisearch (Full-text & semantic search API)
- <img height="12" width="12" src="https://memgraph.com/favicon.png" alt="Memgraph Logo" /> **[Memgraph](https://github.com/memgraph/mcp-memgraph)** - Query your data in [Memgraph](https://memgraph.com/) graph database.
- <img height="12" width="12" src="https://www.mercadopago.com/favicon.ico" alt="MercadoPago Logo" /> **[Mercado Pago](https://mcp.mercadopago.com/)** - Mercado Pago's official MCP server.
- <img height="12" width="12" src="https://metoro.io/static/images/logos/Metoro.svg" alt="Metoro Logo" /> **[Metoro](https://github.com/metoro-io/metoro-mcp-server)** - Query and interact with kubernetes environments monitored by Metoro
- <img height="12" width="12" src="https://claritystatic.azureedge.net/images/logo.ico" alt="Microsoft Clarity Logo"/> **[Microsoft Clarity](https://github.com/microsoft/clarity-mcp-server)** - Official MCP Server to get your behavioral analytics data and insights from [Clarity](https://clarity.microsoft.com)
- <img height="12" width="12" src="https://www.microsoft.com/favicon.ico" alt="microsoft.com favicon" /> **[Microsoft Docs](https://github.com/microsoftdocs/mcp)** - An MCP server that provides structured access to Microsoft’s official documentation. Retrieves accurate, authoritative, and context-aware technical content for code generation, question answering, and workflow grounding.
- <img height="12" width="12" src="https://conn-afd-prod-endpoint-bmc9bqahasf3grgk.b01.azurefd.net/releases/v1.0.1735/1.0.1735.4099/commondataserviceforapps/icon.png" alt="Microsoft Dataverse Logo" /> **[Microsoft Dataverse](https://go.microsoft.com/fwlink/?linkid=2320176)** - Chat over your business data using NL - Discover tables, run queries, retrieve data, insert or update records, and execute custom prompts grounded in business knowledge and context.
- <img height="12" width="12" src="https://milvus.io/favicon-32x32.png" /> **[Milvus](https://github.com/zilliztech/mcp-server-milvus)** - Search, Query and interact with data in your Milvus Vector Database.
- <img height="12" width="12" src="https://console.gomomento.com/favicon.ico" /> **[Momento](https://github.com/momentohq/mcp-momento)** - Momento Cache lets you quickly improve your performance, reduce costs, and handle load at any scale.
- <img height="12" width="12" src="https://www.mongodb.com/favicon.ico" /> **[MongoDB](https://github.com/mongodb-js/mongodb-mcp-server)** - Both MongoDB Community Server and MongoDB Atlas are supported.
- <img height="12" width="12" src="https://www.motherduck.com/favicon.ico" alt="MotherDuck Logo" /> **[MotherDuck](https://github.com/motherduckdb/mcp-server-motherduck)** - Query and analyze data with MotherDuck and local DuckDB
- <img height="12" width="12" src="https://avatars.githubusercontent.com/u/38020270" alt="NanoVMs Logo" /> **[NanoVMs](https://github.com/nanovms/ops-mcp)** - Easily Build and Deploy unikernels to any cloud.
- <img height="12" width="12" src="https://needle-ai.com/images/needle-logo-orange-2-rounded.png" alt="Needle AI Logo" /> **[Needle](https://github.com/needle-ai/needle-mcp)** - Production-ready RAG out of the box to search and retrieve data from your own documents.
- <img height="12" width="12" src="https://neo4j.com/favicon.ico" alt="Neo4j Logo" /> **[Neo4j](https://github.com/neo4j-contrib/mcp-neo4j/)** - Neo4j graph database server (schema + read/write-cypher) and separate graph database backed memory
- <img height="12" width="12" src="https://avatars.githubusercontent.com/u/183852044?s=48&v=4" alt="Neon Logo" /> **[Neon](https://github.com/neondatabase/mcp-server-neon)** - Interact with the Neon serverless Postgres platform
- <img height="12" width="12" src="https://www.netdata.cloud/favicon-32x32.png" alt="Netdata Logo" /> **[Netdata](https://github.com/netdata/netdata/blob/master/src/web/mcp/README.md)** - Discovery, exploration, reporting and root cause analysis using all observability data, including metrics, logs, systems, containers, processes, and network connections
- <img height="12" width="12" src="https://www.netlify.com/favicon/icon.svg" alt="Netlify Logo" /> **[Netlify](https://docs.netlify.com/welcome/build-with-ai/netlify-mcp-server/)** - Create, build, deploy, and manage your websites with Netlify web platform.
- <img height="12" width="12" src="https://www.thenile.dev/favicon.ico" alt="Nile Logo" /> **[Nile](https://github.com/niledatabase/nile-mcp-server)** - An MCP server that talks to Nile - Postgres re-engineered for B2B apps. Manage and query databases, tenants, users, auth using LLMs
- <img height="12" width="12" src="https://avatars.githubusercontent.com/u/208441832?s=400&v=4" alt="Nodit Logo" /> **[Nodit](https://github.com/noditlabs/nodit-mcp-server)** - Official Nodit MCP Server enabling access to multi-chain RPC Nodes and Data APIs for blockchain data.
- <img height="12" width="12" src="https://avatars.githubusercontent.com/u/4792552?s=200&v=4" alt="Notion Logo" /> **[Notion](https://github.com/makenotion/notion-mcp-server#readme)** - This project implements an MCP server for the Notion API.
- <img height="12" width="12" src="https://www.nutrient.io/assets/images/logos/nutrient.svg" alt="Nutrient Logo" /> **[Nutrient](https://github.com/PSPDFKit/nutrient-dws-mcp-server)** - Create, Edit, Sign, Extract Documents using Natural Language
- <img height="12" width="12" src="https://nx.dev/favicon/favicon.svg" alt="Nx Logo" /> **[Nx](https://github.com/nrwl/nx-console/blob/master/apps/nx-mcp)** - Makes [Nx's understanding](https://nx.dev/features/enhance-AI) of your codebase accessible to LLMs, providing insights into the codebase architecture, project relationships and runnable tasks thus allowing AI to make precise code suggestions.
- <img height="12" width="12" src="https://avatars.githubusercontent.com/u/82347605?s=48&v=4" alt="OceanBase Logo" /> **[OceanBase](https://github.com/oceanbase/mcp-oceanbase)** - MCP Server for OceanBase database and its tools
- <img height="12" width="12" src="https://docs.octagonagents.com/logo.svg" alt="Octagon Logo" /> **[Octagon](https://github.com/OctagonAI/octagon-mcp-server)** - Deliver real-time investment research with extensive private and public market data.
- <img height="12" width="12" src="https://octoeverywhere.com/img/logo.png" alt="OctoEverywhere Logo" /> **[OctoEverywhere](https://github.com/OctoEverywhere/mcp)** - A 3D Printing MCP server that allows for querying for live state, webcam snapshots, and 3D printer control.
- <img height="12" width="12" src="https://avatars.githubusercontent.com/u/211697972" alt="Offorte Logo" /> **[Offorte](https://github.com/offorte/offorte-mcp-server#readme)** - Offorte Proposal Software official MCP server enables creation and sending of business proposals.
- <img height="12" width="12" src="https://maps.olakrutrim.com/favicon.ico" alt="Ola Maps" /> **[OlaMaps](https://pypi.org/project/ola-maps-mcp-server)** - Official Ola Maps MCP Server for services like geocode, directions, place details and many more.
- <img height="12" width="12" src="https://static.onlyoffice.com/images/favicon.ico" alt="ONLYOFFICE DocSpace" /> **[ONLYOFFICE DocSpace](https://github.com/ONLYOFFICE/docspace-mcp)** - Interact with [ONLYOFFICE DocSpace](https://www.onlyoffice.com/docspace.aspx) API to create rooms, manage files and folders.
- <img height="12" width="12" src="https://op.gg/favicon.ico" alt="OP.GG Logo" /> **[OP.GG](https://github.com/opgginc/opgg-mcp)** - Access real-time gaming data across popular titles like League of Legends, TFT, and Valorant, offering champion analytics, esports schedules, meta compositions, and character statistics.
- <img height="12" width="12" src="https://opensearch.org/wp-content/uploads/2025/01/opensearch_mark_default.svg" alt="OpenSearch Logo" /> **[OpenSearch](https://github.com/opensearch-project/opensearch-mcp-server-py)** -  MCP server that enables AI agents to perform search and analytics use cases on data stored in [OpenSearch](https://opensearch.org/).
- <img height="12" width="12" src="https://app.opslevel.com/favicon.ico" alt="OpsLevel" /> **[OpsLevel](https://github.com/opslevel/opslevel-mcp)** - Official MCP Server for [OpsLevel](https://www.opslevel.com).
- <img height="12" width="12" src="https://oxylabs.io/favicon.ico" alt="Oxylabs Logo" /> **[Oxylabs](https://github.com/oxylabs/oxylabs-mcp)** - Scrape websites with Oxylabs Web API, supporting dynamic rendering and parsing for structured data extraction.
- <img height="12" width="12" src="https://developer.paddle.com/favicon.svg" alt="Paddle Logo" /> **[Paddle](https://github.com/PaddleHQ/paddle-mcp-server)** - Interact with the Paddle API. Manage product catalog, billing and subscriptions, and reports.
- <img height="12" width="12" src="https://secure.pagos.ai/favicon.svg" alt="Pagos Logo" /> **[Pagos](https://github.com/pagos-ai/pagos-mcp)** - Interact with the Pagos API. Query Credit Card BIN Data with more to come.
- <img height="12" width="12" src="https://paiml.com/favicon.ico" alt="PAIML Logo" /> **[PAIML MCP Agent Toolkit](https://github.com/paiml/paiml-mcp-agent-toolkit)** - Professional project scaffolding toolkit with zero-configuration AI context generation, template generation for Rust/Deno/Python projects, and hybrid neuro-symbolic code analysis.
- **[Patronus AI](https://github.com/patronus-ai/patronus-mcp-server)** - Test, evaluate, and optimize AI agents and RAG apps
- <img height="12" width="12" src="https://www.paypalobjects.com/webstatic/icon/favicon.ico" alt="PayPal Logo" /> **[PayPal](https://mcp.paypal.com)** - PayPal's official MCP server.
- <img height="12" width="12" src="https://www.perplexity.ai/favicon.ico" alt="Perplexity Logo" /> **[Perplexity](https://github.com/ppl-ai/modelcontextprotocol)** - An MCP server that connects to Perplexity's Sonar API, enabling real-time web-wide research in conversational AI.
- <img height="12" width="12" src="https://avatars.githubusercontent.com/u/54333248" /> **[Pinecone](https://github.com/pinecone-io/pinecone-mcp)** - [Pinecone](https://docs.pinecone.io/guides/operations/mcp-server)'s developer MCP Server assist developers in searching documentation and managing data within their development environment.
- <img height="12" width="12" src="https://avatars.githubusercontent.com/u/54333248" /> **[Pinecone Assistant](https://github.com/pinecone-io/assistant-mcp)** - Retrieves context from your [Pinecone Assistant](https://docs.pinecone.io/guides/assistant/mcp-server) knowledge base.
- **[PostHog](https://github.com/posthog/mcp)** - Interact with PostHog analytics, feature flags, error tracking and more with the official PostHog MCP server.
- <img height="12" width="12" src="https://www.prisma.io/images/favicon-32x32.png" alt="Prisma Logo" /> **[Prisma](https://www.prisma.io/docs/postgres/mcp-server)** - Create and manage Prisma Postgres databases
- <img src="https://www.pubnub.com/favicon/favicon-32x32.png" alt="PubNub" width="12" height="12"> **[PubNub](https://github.com/pubnub/pubnub-mcp-server)** - Retrieves context for developing with PubNub SDKs and calling APIs.
- <img height="12" width="12" src="https://www.pulumi.com/images/favicon.ico" alt="Pulumi Logo" /> **[Pulumi](https://github.com/pulumi/mcp-server)** - Deploy and manage cloud infrastructure using [Pulumi](https://pulumi.com).
- <img height="12" width="12" src="https://pure.md/favicon.png" alt="Pure.md Logo" /> **[Pure.md](https://github.com/puremd/puremd-mcp)** - Reliably access web content in markdown format with [pure.md](https://pure.md) (bot detection avoidance, proxy rotation, and headless JS rendering built in).
- <img height="12" width="12" src="https://put.io/images/favicon.ico" alt="Put.io Logo" /> **[Put.io](https://github.com/putdotio/putio-mcp-server)** - Interact with your Put.io account to download torrents.
- <img height="12" width="12" src="https://qdrant.tech/img/brand-resources-logos/logomark.svg" /> **[Qdrant](https://github.com/qdrant/mcp-server-qdrant/)** - Implement semantic memory layer on top of the Qdrant vector search engine
- <img height="12" width="12" src="https://avatars.githubusercontent.com/u/165178062" alt="Ragie Logo" /> **[Ragie](https://github.com/ragieai/ragie-mcp-server/)** - Retrieve context from your [Ragie](https://www.ragie.ai) (RAG) knowledge base connected to integrations like Google Drive, Notion, JIRA and more.
- <img height="12" width="12" src="https://www.ramp.com/favicon.ico" /> **[Ramp](https://github.com/ramp-public/ramp-mcp)** - Interact with [Ramp](https://ramp.com)'s Developer API to run analysis on your spend and gain insights leveraging LLMs
- **[Raygun](https://github.com/MindscapeHQ/mcp-server-raygun)** - Interact with your crash reporting and real using monitoring data on your Raygun account
- <img height="12" width="12" src="https://framerusercontent.com/images/CU1m0xFonUl76ZeaW0IdkQ0M.png" alt="Razorpay Logo" /> **[Razorpay](https://github.com/razorpay/razorpay-mcp-server)** - Razorpay's official MCP server
- <img height="12" width="12" src="https://www.recraft.ai/favicons/icon.svg" alt="Recraft Logo" /> **[Recraft](https://github.com/recraft-ai/mcp-recraft-server)** - Generate raster and vector (SVG) images using [Recraft](https://recraft.ai). Also you can edit, upscale images, create your own styles, and vectorize raster images
- <img height="12" width="12" src="https://avatars.githubusercontent.com/u/1529926" alt="Redis Logo" /> **[Redis](https://github.com/redis/mcp-redis/)** - The Redis official MCP Server offers an interface to manage and search data in Redis.
- <img height="12" width="12" src="https://avatars.githubusercontent.com/u/1529926" alt="Redis Logo" /> **[Redis Cloud API](https://github.com/redis/mcp-redis-cloud/)** - The Redis Cloud API MCP Server allows you to manage your Redis Cloud resources using natural language.
- <img src="https://avatars.githubusercontent.com/u/149024635" alt="Reexpress" width="12" height="12"> **[Reexpress](https://github.com/ReexpressAI/reexpress_mcp_server)** - Enable Similarity-Distance-Magnitude statistical verification for your search, software, and data science workflows
- <img height="12" width="12" src="https://www.rember.com/favicon.ico" alt="Rember Logo" /> **[Rember](https://github.com/rember/rember-mcp)** - Create spaced repetition flashcards in [Rember](https://rember.com) to remember anything you learn in your chats
- <img height="12" width="12" src="https://ui.rilldata.com/favicon.png" alt="Rill Data Logo" /> **[Rill Data](https://docs.rilldata.com/explore/mcp)** - Interact with Rill Data to query and analyze your data.
- <img height="12" width="12" src="https://riza.io/favicon.ico" alt="Riza logo" /> **[Riza](https://github.com/riza-io/riza-mcp)** - Arbitrary code execution and tool-use platform for LLMs by [Riza](https://riza.io)
- <img height="12" width="12" src="https://cdn.prod.website-files.com/66b7de6a233c04f4dac200a6/66bed52680d689629483c18b_faviconV2%20(2).png" alt="Root Signals Logo" /> **[Root Signals](https://github.com/root-signals/root-signals-mcp)** - Improve and quality control your outputs with evaluations using LLM-as-Judge
- <img height="12" width="12" src="https://scrapi.tech/favicon.ico" alt="ScrAPI Logo" /> **[ScrAPI](https://github.com/DevEnterpriseSoftware/scrapi-mcp)** - Web scraping using [ScrAPI](https://scrapi.tech). Extract website content that is difficult to access because of bot detection, captchas or even geolocation restrictions.
- <img height="12" width="12" src="https://screenshotone.com/favicon.ico" alt="ScreenshotOne Logo" /> **[ScreenshotOne](https://github.com/screenshotone/mcp/)** - Render website screenshots with [ScreenshotOne](https://screenshotone.com/)
- <img height="12" width="12" src="https://semgrep.dev/favicon.ico" alt="Semgrep Logo" /> **[Semgrep](https://github.com/semgrep/mcp)** - Enable AI agents to secure code with [Semgrep](https://semgrep.dev/).
- <img height="12" width="12" src="https://pics.fatwang2.com/56912e614b35093426c515860f9f2234.svg" alt="Search1API Logo" /> **[Search1API](https://github.com/fatwang2/search1api-mcp)** - One API for Search, Crawling, and Sitemaps
- <img height="12" width="12" src="https://cdn.prod.website-files.com/6372338e5477e047032b37a5/64f85e6388a2a5c8c9525b4d_favLogo.png" alt="Shortcut Logo" /> **[Shortcut](https://github.com/useshortcut/mcp-server-shortcut)** - Access and implement all of your projects and tasks (Stories) from [Shortcut](https://shortcut.com/).
- <img height="12" width="12" src="https://www.singlestore.com/favicon-32x32.png?v=277b9cbbe31e8bc416504cf3b902d430"/> **[SingleStore](https://github.com/singlestore-labs/mcp-server-singlestore)** - Interact with the SingleStore database platform
- <img height="12" width="12" src="https://app.snyk.io/bundle/favicon-faj49uD9.png" alt="Snyk Logo" /> **[Snyk](https://github.com/snyk/snyk-ls/blob/main/mcp_extension/README.md)** - Enhance security posture by embedding [Snyk](https://snyk.io/) vulnerability scanning directly into agentic workflows.
- <img height="12" width="12" src="https://www.starrocks.io/favicon.ico" alt="StarRocks Logo" /> **[StarRocks](https://github.com/StarRocks/mcp-server-starrocks)** - Interact with [StarRocks](https://www.starrocks.io/)
- <img height="12" width="12" src="https://stripe.com/favicon.ico" alt="Stripe Logo" /> **[Stripe](https://github.com/stripe/agent-toolkit)** - Interact with Stripe API
- <img height="12" width="12" src="https://tavily.com/favicon.ico" alt="Tavily Logo" /> **[Tavily](https://github.com/tavily-ai/tavily-mcp)** - Search engine for AI agents (search + extract) powered by [Tavily](https://tavily.com/)
- <img height="12" width="12" src="https://raw.githubusercontent.com/hashicorp/terraform-mcp-server/main/public/images/Terraform-LogoMark_onDark.svg" alt="Terraform Logo" /> **[Terraform](https://github.com/hashicorp/terraform-mcp-server)** - Seamlessly integrate with Terraform ecosystem, enabling advanced automation and interaction capabilities for Infrastructure as Code (IaC) development powered by [Terraform](https://www.hashicorp.com/en/products/terraform)
- <img height="12" width="12" src="https://thirdweb.com/favicon.ico" alt="Thirdweb Logo" /> **[Thirdweb](https://github.com/thirdweb-dev/ai/tree/main/python/thirdweb-mcp)** - Read/write to over 2k blockchains, enabling data querying, contract analysis/deployment, and transaction execution, powered by [Thirdweb](https://thirdweb.com/)
- <img height="12" width="12" src="https://tianji.msgbyte.com/img/dark-brand.svg" alt="Tianji Logo" /> **[Tianji](https://github.com/msgbyte/tianji/tree/master/apps/mcp-server)** - Interact with Tianji platform whatever selfhosted or cloud platform, powered by [Tianji](https://tianji.msgbyte.com/).
- <img height="12" width="12" src="https://www.pingcap.com/favicon.ico" alt="TiDB Logo" /> **[TiDB](https://github.com/pingcap/pytidb)** - MCP Server to interact with TiDB database platform.
- <img height="12" width="12" src="https://www.tinybird.co/favicon.ico" alt="Tinybird Logo" /> **[Tinybird](https://github.com/tinybirdco/mcp-tinybird)** - Interact with Tinybird serverless ClickHouse platform
- <img height="12" width="12" src="https://b2729162.smushcdn.com/2729162/wp-content/uploads/2023/10/cropped-Favicon-1-192x192.png?lossy=1&strip=1&webp=1" alt="Tldv Logo" /> **[Tldv](https://gitlab.com/tldv/tldv-mcp-server)** - Connect your AI agents to Google-Meet, Zoom & Microsoft Teams through [tl;dv](https://tldv.io)
- <img height="12" width="12" src="https://images.thetradeagent.ai/trade_agent/logo.svg" alt="Trade Agent Logo" /> **[Trade Agent](https://github.com/Trade-Agent/trade-agent-mcp)** - Execute stock and crypto trades on your brokerage via [Trade Agent](https://thetradeagent.ai)
- <img height="12" width="12" src="https://www.twilio.com/content/dam/twilio-com/core-assets/social/favicon-16x16.png" alt="Twilio Logo" /> **[Twilio](https://github.com/twilio-labs/mcp)** - Interact with [Twilio](https://www.twilio.com/en-us) APIs to send SMS messages, manage phone numbers, configure your account, and more.
- <img height="12" width="12" src="https://unifai.network/favicon.ico" alt="UnifAI Logo" /> **[UnifAI](https://github.com/unifai-network/unifai-mcp-server)** - Dynamically search and call tools using [UnifAI Network](https://unifai.network)
- <img height="12" width="12" src="https://framerusercontent.com/images/plcQevjrOYnyriuGw90NfQBPoQ.jpg" alt="Unstructured Logo" /> **[Unstructured](https://github.com/Unstructured-IO/UNS-MCP)** - Set up and interact with your unstructured data processing workflows in [Unstructured Platform](https://unstructured.io)
- <img height="12" width="12" src="https://upstash.com/icons/favicon-32x32.png" alt="Upstash Logo" /> **[Upstash](https://github.com/upstash/mcp-server)** - Manage Redis databases and run Redis commands on [Upstash](https://upstash.com/) with natural language.
- <img src="https://www.vantage.sh/favicon.ico" alt="Vantage" width="12" height="12"> **[Vantage](https://github.com/vantage-sh/vantage-mcp-server)** - Interact with your organization's cloud cost spend.
- <img height="12" width="12" src="https://mcp.variflight.com/favicon.ico" alt="VariFlight Logo" /> **[VariFlight](https://github.com/variflight/variflight-mcp)** - VariFlight's official MCP server provides tools to query flight information, weather data, comfort metrics, the lowest available fares, and other civil aviation-related data.
- <img height="12" width="12" src="https://docs.octagonagents.com/logo.svg" alt="Octagon Logo" /> **[VCAgents](https://github.com/OctagonAI/octagon-vc-agents)** - Interact with investor agents—think Wilson or Thiel—continuously updated with market intel.
- **[Vectorize](https://github.com/vectorize-io/vectorize-mcp-server/)** - [Vectorize](https://vectorize.io) MCP server for advanced retrieval, Private Deep Research, Anything-to-Markdown file extraction and text chunking.
- <img height="12" width="12" src="https://static.verbwire.com/favicon-16x16.png" alt="Verbwire Logo" /> **[Verbwire](https://github.com/verbwire/verbwire-mcp-server)** - Deploy smart contracts, mint NFTs, manage IPFS storage, and more through the Verbwire API
- <img height="12" width="12" src="https://verodat.io/assets/favicon-16x16.png" alt="Verodat Logo" /> **[Verodat](https://github.com/Verodat/verodat-mcp-server)** - Interact with Verodat AI Ready Data platform
- <img height="12" width="12" src="https://www.veyrax.com/favicon.ico" alt="VeyraX Logo" /> **[VeyraX](https://github.com/VeyraX/veyrax-mcp)** - Single tool to control all 100+ API integrations, and UI components
- <img height="12" width="12" src="https://avatars.githubusercontent.com/u/174736222?s=200&v=4" alt="VictoriaMetrics Logo" /> **[VictoriaMetrics](https://github.com/VictoriaMetrics-Community/mcp-victoriametrics)** - Comprehensive integration with [VictoriaMetrics APIs](https://docs.victoriametrics.com/victoriametrics/url-examples/) and [documentation](https://docs.victoriametrics.com/) for monitoring, observability, and debugging tasks related to your VictoriaMetrics instances.
- <img height="12" width="12" src="https://wavespeed.ai/logo.webp" alt="WaveSpeed Logo" /> **[WaveSpeed](https://github.com/WaveSpeedAI/mcp-server)** - WaveSpeed MCP server providing AI agents with image and video generation capabilities.
- <img height="12" width="12" src="https://waystation.ai/images/logo.svg" alt="WayStation Logo" /> **[WayStation](https://github.com/waystation-ai/mcp)** - Universal MCP server to connect to popular productivity tools such as Notion, Monday, AirTable, and many more
- <img height="12" width="12" src="https://www.webflow.com/favicon.ico" alt="Webflow Logo"> **[Webflow](https://github.com/webflow/mcp-server)** - Interact with Webflow sites, pages, and collections
- <img height="12" width="12" src="https://www.xero.com/favicon.ico" alt="Xero Logo" /> **[Xero](https://github.com/XeroAPI/xero-mcp-server)** - Interact with the accounting data in your business using our official MCP server
- <img height="12" width="12" src="https://storage.yandexcloud.net/ydb-www-prod-site-assets/favicon-202305/favicon.ico" alt="YDB Logo" /> **[YDB](https://github.com/ydb-platform/ydb-mcp)** - Query [YDB](https://ydb.tech/) databases
- <img height="12" width="12" src="https://www.yugabyte.com/favicon-16x16.png" alt="YugabyteDB Logo" /> **[YugabyteDB](https://github.com/yugabyte/yugabytedb-mcp-server)** -  MCP Server to interact with your [YugabyteDB](https://www.yugabyte.com/) database
- <img height="12" width="12" src="https://avatars.githubusercontent.com/u/14069894" alt="Yunxin Logo" /> **[Yunxin](https://github.com/netease-im/yunxin-mcp-server)** - An MCP server that connects to Yunxin's IM/RTC/DATA Open-API
- <img height="12" width="12" src="https://cdn.zapier.com/zapier/images/favicon.ico" alt="Zapier Logo" /> **[Zapier](https://zapier.com/mcp)** - Connect your AI Agents to 8,000 apps instantly.
- **[ZenML](https://github.com/zenml-io/mcp-zenml)** - Interact with your MLOps and LLMOps pipelines through your [ZenML](https://www.zenml.io) MCP server
- <img height="12" width="12" src="https://zizai.work/images/logo.jpg" alt="ZIZAI Logo" /> **[ZIZAI Recruitment](https://github.com/zaiwork/mcp)** - Interact with the next-generation intelligent recruitment platform for employees and employers, powered by [ZIZAI Recruitment](https://zizai.work).

### 🌎 Community Servers

A growing set of community-developed and maintained servers demonstrates various applications of MCP across different domains.

> **Note:** Community servers are **untested** and should be used at **your own risk**. They are not affiliated with or endorsed by Anthropic.
- **[1Panel](https://github.com/1Panel-dev/mcp-1panel)** - MCP server implementation that provides 1Panel interaction.
- **[A2A](https://github.com/GongRzhe/A2A-MCP-Server)** - An MCP server that bridges the Model Context Protocol (MCP) with the Agent-to-Agent (A2A) protocol, enabling MCP-compatible AI assistants (like Claude) to seamlessly interact with A2A agents.
- **[Ableton Live](https://github.com/Simon-Kansara/ableton-live-mcp-server)** - an MCP server to control Ableton Live.
- **[Ableton Live](https://github.com/ahujasid/ableton-mcp)** (by ahujasid) - Ableton integration allowing prompt enabled music creation.
- **[Actor Critic Thinking](https://github.com/aquarius-wing/actor-critic-thinking-mcp)** - Actor-critic thinking for performance evaluation
- **[AgentBay](https://github.com/Michael98671/agentbay)** - An MCP server for providing serverless cloud infrastructure for AI agents.
- **[AI Agent Marketplace Index](https://github.com/AI-Agent-Hub/ai-agent-marketplace-index-mcp)** - MCP server to search more than 5000+ AI agents and tools of various categories from [AI Agent Marketplace Index](http://www.deepnlp.org/store/ai-agent) and monitor traffic of AI Agents.
- **[ai-Bible](https://github.com/AdbC99/ai-bible)** - Search the bible reliably and repeatably [ai-Bible Labs](https://ai-bible.com)
- **[Airbnb](https://github.com/openbnb-org/mcp-server-airbnb)** - Provides tools to search Airbnb and get listing details.
- **[Airflow](https://github.com/yangkyeongmo/mcp-server-apache-airflow)** - A MCP Server that connects to [Apache Airflow](https://airflow.apache.org/) using official python client.
- **[Airtable](https://github.com/domdomegg/airtable-mcp-server)** - Read and write access to [Airtable](https://airtable.com/) databases, with schema inspection.
- **[Airtable](https://github.com/felores/airtable-mcp)** - Airtable Model Context Protocol Server.
- **[Algorand](https://github.com/GoPlausible/algorand-mcp)** - A comprehensive MCP server for tooling interactions (40+) and resource accessibility (60+) plus many useful prompts for interacting with the Algorand blockchain.
- **[Amadeus](https://github.com/donghyun-chae/mcp-amadeus)** (by donghyun-chae) - An MCP server to access, explore, and interact with Amadeus Flight Offers Search API for retrieving detailed flight options, including airline, times, duration, and pricing data.
- **[Amazon Ads](https://github.com/MarketplaceAdPros/amazon-ads-mcp-server)** - MCP Server that provides interaction capabilities with Amazon Advertising through [MarketplaceAdPros](https://marketplaceadpros.com)/
- **[Anki](https://github.com/scorzeth/anki-mcp-server)** - An MCP server for interacting with your [Anki](https://apps.ankiweb.net) decks and cards.
- **[AntV Chart](https://github.com/antvis/mcp-server-chart)** - A Model Context Protocol server for generating 15+ visual charts using [AntV](https://github.com/antvis).
- **[Any Chat Completions](https://github.com/pyroprompts/any-chat-completions-mcp)** - Interact with any OpenAI SDK Compatible Chat Completions API like OpenAI, Perplexity, Groq, xAI and many more.
- **[Apache Gravitino(incubating)](https://github.com/datastrato/mcp-server-gravitino)** - Allow LLMs to explore metadata of structured data and unstructured data with Gravitino, and perform data governance tasks including tagging/classification.
- **[APIWeaver](https://github.com/GongRzhe/APIWeaver)** - An MCP server that dynamically creates MCP  servers from web API configurations. This allows you to easily integrate any REST API, GraphQL endpoint, or web service into an MCP-compatible tool that can be used by AI assistants like Claude.
- **[Apple Books](https://github.com/vgnshiyer/apple-books-mcp)** - Interact with your library on Apple Books, manage your book collection, summarize highlights, notes, and much more.
- **[Apple Calendar](https://github.com/Omar-v2/mcp-ical)** - An MCP server that allows you to interact with your MacOS Calendar through natural language, including features such as event creation, modification, schedule listing, finding free time slots etc.
- **[Apple Script](https://github.com/peakmojo/applescript-mcp)** - MCP server that lets LLM run AppleScript code to to fully control anything on Mac, no setup needed.
- **[APT MCP](https://github.com/GdMacmillan/apt-mcp-server)** - MCP server which runs debian package manager (apt) commands for you using ai agents.
- **[Aranet4](https://github.com/diegobit/aranet4-mcp-server)** - MCP Server to manage your Aranet4 CO2 sensor. Fetch data and store in a local SQLite. Ask questions about historical data.
- **[ArangoDB](https://github.com/ravenwits/mcp-server-arangodb)** - MCP Server that provides database interaction capabilities through [ArangoDB](https://arangodb.com/).
- **[Arduino](https://github.com/vishalmysore/choturobo)** - MCP Server that enables AI-powered robotics using Claude AI and Arduino (ESP32) for real-world automation and interaction with robots.
- **[arXiv API](https://github.com/prashalruchiranga/arxiv-mcp-server)** - An MCP server that enables interacting with the arXiv API using natural language.
- **[arxiv-latex-mcp](https://github.com/takashiishida/arxiv-latex-mcp)** - MCP server that fetches and processes arXiv LaTeX sources for precise interpretation of mathematical expressions in papers.
- **[Atlassian](https://github.com/sooperset/mcp-atlassian)** - Interact with Atlassian Cloud products (Confluence and Jira) including searching/reading Confluence spaces/pages, accessing Jira issues, and project metadata.
- **[Atlassian Server (by phuc-nt)](https://github.com/phuc-nt/mcp-atlassian-server)** - An MCP server that connects AI agents (Cline, Claude Desktop, Cursor, etc.) to Atlassian Jira & Confluence, enabling data queries and actions through the Model Context Protocol.
- **[Attestable MCP](https://github.com/co-browser/attestable-mcp-server)** - An MCP server running inside a trusted execution environment (TEE) via Gramine, showcasing remote attestation using [RA-TLS](https://gramine.readthedocs.io/en/stable/attestation.html). This allows an MCP client to verify the server before conencting.
- **[Audius](https://github.com/glassBead-tc/audius-mcp-atris)** - Audius + AI = Atris. Interact with fans, stream music, tip your favorite artists, and more on Audius: all through Claude.
- **[AWS](https://github.com/rishikavikondala/mcp-server-aws)** - Perform operations on your AWS resources using an LLM.
- **[AWS Athena](https://github.com/lishenxydlgzs/aws-athena-mcp)** - A MCP server for AWS Athena to run SQL queries on Glue Catalog.
- **[AWS Cognito](https://github.com/gitCarrot/mcp-server-aws-cognito)** - A MCP server that connects to AWS Cognito for authentication and user management.
- **[AWS Cost Explorer](https://github.com/aarora79/aws-cost-explorer-mcp-server)** - Optimize your AWS spend (including Amazon Bedrock spend) with this MCP server by examining spend across regions, services, instance types and foundation models ([demo video](https://www.youtube.com/watch?v=WuVOmYLRFmI&feature=youtu.be)).
- **[AWS Resources Operations](https://github.com/baryhuang/mcp-server-aws-resources-python)** - Run generated python code to securely query or modify any AWS resources supported by boto3.
- **[AWS S3](https://github.com/aws-samples/sample-mcp-server-s3)** - A sample MCP server for AWS S3 that flexibly fetches objects from S3 such as PDF documents.
- **[Azure ADX](https://github.com/pab1it0/adx-mcp-server)** - Query and analyze Azure Data Explorer databases.
- **[Azure DevOps](https://github.com/Vortiago/mcp-azure-devops)** - An MCP server that provides a bridge to Azure DevOps services, enabling AI assistants to query and manage work items.
- **[Azure MCP Hub](https://github.com/Azure-Samples/mcp)** - A curated list of all MCP servers and related resources for Azure developers by **[Arun Sekhar](https://github.com/achandmsft)**
- **[Azure OpenAI DALL-E 3 MCP Server](https://github.com/jacwu/mcp-server-aoai-dalle3)** - A MCP server for Azure OpenAI DALL-E 3 service to generate image from text.
- **[Azure Wiki Search](https://github.com/coder-linping/azure-wiki-search-server)** - An MCP that enables AI to query the wiki hosted on Azure Devops Wiki.
- **[Baidu AI Search](https://github.com/baidubce/app-builder/tree/master/python/mcp_server/ai_search)** - Web search with Baidu Cloud's AI Search
- **[BambooHR MCP](https://github.com/encoreshao/bamboohr-mcp)** - An MCP server that interfaces with the BambooHR APIs, providing access to employee data, time tracking, and HR management features.
- **[Base Free USDC Transfer](https://github.com/magnetai/mcp-free-usdc-transfer)** - Send USDC on [Base](https://base.org) for free using Claude AI! Built with [Coinbase CDP](https://docs.cdp.coinbase.com/mpc-wallet/docs/welcome).
- **[Basic Memory](https://github.com/basicmachines-co/basic-memory)** - Local-first knowledge management system that builds a semantic graph from Markdown files, enabling persistent memory across conversations with LLMs.
- **[BigQuery](https://github.com/LucasHild/mcp-server-bigquery)** (by LucasHild) - This server enables LLMs to inspect database schemas and execute queries on BigQuery.
- **[BigQuery](https://github.com/ergut/mcp-bigquery-server)** (by ergut) - Server implementation for Google BigQuery integration that enables direct BigQuery database access and querying capabilities
- **[Bilibili](https://github.com/wangshunnn/bilibili-mcp-server)** - This MCP server provides tools to fetch Bilibili user profiles, video metadata, search videos, and more.
- **[Bing Web Search API](https://github.com/leehanchung/bing-search-mcp)** (by hanchunglee) - Server implementation for Microsoft Bing Web Search API.
- **[Bitable MCP](https://github.com/lloydzhou/bitable-mcp)** (by lloydzhou) - MCP server provides access to Lark Bitable through the Model Context Protocol. It allows users to interact with Bitable tables using predefined tools.
- **[Blender](https://github.com/ahujasid/blender-mcp)** (by ahujasid) - Blender integration allowing prompt enabled 3D scene creation, modeling and manipulation.
- **[BNBChain MCP](https://github.com/bnb-chain/bnbchain-mcp)** - An MCP server for interacting with BSC, opBNB, and the Greenfield blockchain.
- **[BreakoutRoom](https://github.com/agree-able/room-mcp)** - Agents accomplishing goals together in p2p rooms 
- **[browser-use](https://github.com/co-browser/browser-use-mcp-server)** (by co-browser) - browser-use MCP server with dockerized playwright + chromium + vnc. supports stdio & resumable http.
- **[BrowserLoop](https://github.com/mattiasw/browserloop)** - An MCP server for taking screenshots of web pages using Playwright. Supports high-quality capture with configurable formats, viewport sizes, cookie-based authentication, and both full page and element-specific screenshots.
- **[Bsc-mcp](https://github.com/TermiX-official/bsc-mcp)** The first MCP server that serves as the bridge between AI and BNB Chain, enabling AI agents to execute complex on-chain operations through seamless integration with the BNB Chain, including transfer, swap, launch, security check on any token and even more.
- **[BVG MCP Server - (Unofficial) ](https://github.com/svkaizoku/mcp-bvg)** - Unofficial MCP server for Berliner Verkehrsbetriebe Api. 
- **[Calculator](https://github.com/githejie/mcp-server-calculator)** - This server enables LLMs to use calculator for precise numerical calculations.
- **[CalDAV MCP](https://github.com/dominik1001/caldav-mcp)** - A CalDAV MCP server to expose calendar operations as tools for AI assistants.
- **[Calendly](https://github.com/universal-mcp/calendly)** - Calendly MCP server from **[agentr](https://agentr.dev/)** that provides support for managing events and scheduling via Calendly.
- **[CCTV VMS MCP](https://github.com/jyjune/mcp_vms)** - A Model Context Protocol (MCP) server designed to connect to a CCTV recording program (VMS) to retrieve recorded and live video streams. It also provides tools to control the VMS software, such as showing live or playback dialogs for specific channels at specified times.
- **[CFBD API](https://github.com/lenwood/cfbd-mcp-server)** - An MCP server for the [College Football Data API](https://collegefootballdata.com/).
- **[ChatMCP](https://github.com/AI-QL/chat-mcp)** – An Open Source Cross-platform GUI Desktop application compatible with Linux, macOS, and Windows, enabling seamless interaction with MCP servers across dynamically selectable LLMs, by **[AIQL](https://github.com/AI-QL)**
- **[ChatSum](https://github.com/mcpso/mcp-server-chatsum)** - Query and Summarize chat messages with LLM. by [mcpso](https://mcp.so)
- **[Chess.com](https://github.com/pab1it0/chess-mcp)** - Access Chess.com player data, game records, and other public information through standardized MCP interfaces, allowing AI assistants to search and analyze chess information.
- **[ChessPal Chess Engine (stockfish)](https://github.com/wilson-urdaneta/chesspal-mcp-engine)** - A Stockfish-powered chess engine exposed as an MCP server. Calculates best moves and supports both HTTP/SSE and stdio transports.
- **[Chroma](https://github.com/privetin/chroma)** - Vector database server for semantic document search and metadata filtering, built on Chroma
- **[Claude Thread Continuity](https://github.com/peless/claude-thread-continuity)** - Persistent memory system enabling Claude Desktop conversations to resume with full context across sessions. Maintains conversation history, project states, and user preferences for seamless multi-session workflows.
- **[ClaudePost](https://github.com/ZilongXue/claude-post)** - ClaudePost enables seamless email management for Gmail, offering secure features like email search, reading, and sending.
- **[ClickUp](https://github.com/TaazKareem/clickup-mcp-server)** - MCP server for ClickUp task management, supporting task creation, updates, bulk operations, and markdown descriptions.
- **[Cloudinary](https://github.com/felores/cloudinary-mcp-server)** - Cloudinary Model Context Protocol Server to upload media to Cloudinary and get back the media link and details.
- **[Coda](https://github.com/universal-mcp/coda)** - Coda.io MCP server from **[agentr](https://agentr.dev/)** that provides support for reading and writing data to Coda docs and tables.
- **[code-assistant](https://github.com/stippi/code-assistant)** - A coding assistant MCP server that allows to explore a code-base and make changes to code. Should be used with trusted repos only (insufficient protection against prompt injections).
- **[code-executor](https://github.com/bazinga012/mcp_code_executor)** - An MCP server that allows LLMs to execute Python code within a specified Conda environment.
- **[code-sandbox-mcp](https://github.com/Automata-Labs-team/code-sandbox-mcp)** - An MCP server to create secure code sandbox environment for executing code within Docker containers.
- **[cognee-mcp](https://github.com/topoteretes/cognee/tree/main/cognee-mcp)** - GraphRAG memory server with customizable ingestion, data processing and search
- **[coin_api_mcp](https://github.com/longmans/coin_api_mcp)** - Provides access to [coinmarketcap](https://coinmarketcap.com/) cryptocurrency data.
- **[CoinMarketCap](https://github.com/shinzo-labs/coinmarketcap-mcp)** - Implements the complete [CoinMarketCap](https://coinmarketcap.com/) API for accessing cryptocurrency market data, exchange information, and other blockchain-related metrics.
- **[commands](https://github.com/g0t4/mcp-server-commands)** - Run commands and scripts. Just like in a terminal.
- **[Computer-Use - Remote MacOS Use](https://github.com/baryhuang/mcp-remote-macos-use)** - Open-source out-of-the-box alternative to OpenAI Operator, providing a full desktop experience and optimized for using remote macOS machines as autonomous AI agents.
- **[Congress.gov API](https://github.com/AshwinSundar/congress_gov_mcp)** - An MCP server to interact with real-time data from the Congress.gov API, which is the official API for the United States Congress.
- **[consul-mcp](https://github.com/kocierik/consul-mcp-server)** - A consul MCP server for service management, health check and Key-Value Store
- **[consult7](https://github.com/szeider/consult7)** - Analyze large codebases and document collections using high-context models via OpenRouter, OpenAI, or Google AI -- very useful, e.g., with Claude Code
- **[Contentful-mcp](https://github.com/ivo-toby/contentful-mcp)** - Read, update, delete, publish content in your [Contentful](https://contentful.com) space(s) from this MCP Server.
- **[context-portal](https://github.com/GreatScottyMac/context-portal)** - Context Portal (ConPort) is a memory bank database system that effectively builds a project-specific knowledge graph, capturing entities like decisions, progress, and architecture, along with their relationships. This serves as a powerful backend for Retrieval Augmented Generation (RAG), enabling AI assistants to access precise, up-to-date project information.
- **[CreateveAI Nexus](https://github.com/spgoodman/createveai-nexus-server)** - Open-Source Bridge Between AI Agents and Enterprise Systems, with simple custom API plug-in capabilities (including close compatibility with ComfyUI nodes), support for Copilot Studio's MCP agent integations, and support for Azure deployment in secure environments with secrets stored in Azure Key Vault, as well as straightforward on-premises deployment.
- **[Creatify](https://github.com/TSavo/creatify-mcp)** - MCP Server that exposes Creatify AI API capabilities for AI video generation, including avatar videos, URL-to-video conversion, text-to-speech, and AI-powered editing tools.
- **[Cronlytic](https://github.com/Cronlytic/cronlytic-mcp-server)** - Create CRUD operations for serverless cron jobs through [Cronlytic](https://cronlytic.com) MCP Server
- **[crypto-feargreed-mcp](https://github.com/kukapay/crypto-feargreed-mcp)**  -  Providing real-time and historical Crypto Fear & Greed Index data.
- **[crypto-indicators-mcp](https://github.com/kukapay/crypto-indicators-mcp)**  -  An MCP server providing a range of cryptocurrency technical analysis indicators and strategies.
- **[crypto-sentiment-mcp](https://github.com/kukapay/crypto-sentiment-mcp)**  -  An MCP server that delivers cryptocurrency sentiment analysis to AI agents.
- **[cryptopanic-mcp-server](https://github.com/kukapay/cryptopanic-mcp-server)** - Providing latest cryptocurrency news to AI agents, powered by CryptoPanic.
- **[Cursor MCP Installer](https://github.com/matthewdcage/cursor-mcp-installer)** - A tool to easily install and configure other MCP servers within Cursor IDE, with support for npm packages, local directories, and Git repositories.
- **[Dappier](https://github.com/DappierAI/dappier-mcp)** - Connect LLMs to real-time, rights-cleared, proprietary data from trusted sources. Access specialized models for Real-Time Web Search, News, Sports, Financial Data, Crypto, and premium publisher content. Explore data models at [marketplace.dappier.com](https://marketplace.dappier.com/marketplace).
- **[Data Exploration](https://github.com/reading-plus-ai/mcp-server-data-exploration)** - MCP server for autonomous data exploration on .csv-based datasets, providing intelligent insights with minimal effort. NOTE: Will execute arbitrary Python code on your machine, please use with caution!
- **[Databricks](https://github.com/JordiNeil/mcp-databricks-server)** - Allows LLMs to run SQL queries, list and get details of jobs executions in a Databricks account.
- **[Databricks Genie](https://github.com/yashshingvi/databricks-genie-MCP)** - A server that connects to the Databricks Genie, allowing LLMs to ask natural language questions, run SQL queries, and interact with Databricks conversational agents.
- **[Databricks Smart SQL](https://github.com/RafaelCartenet/mcp-databricks-server)** - Leveraging Databricks Unity Catalog metadata, perform smart efficient SQL queries to solve Ad-hoc queries and explore data.
- **[Datadog](https://github.com/GeLi2001/datadog-mcp-server)** - Datadog MCP Server for application tracing, monitoring, dashboard, incidents queries built on official datadog api.
- **[Dataset Viewer](https://github.com/privetin/dataset-viewer)** - Browse and analyze Hugging Face datasets with features like search, filtering, statistics, and data export
- **[DaVinci Resolve](https://github.com/samuelgursky/davinci-resolve-mcp)** - MCP server integration for DaVinci Resolve providing powerful tools for video editing, color grading, media management, and project control.
- **[DBHub](https://github.com/bytebase/dbhub/)** - Universal database MCP server connecting to MySQL, PostgreSQL, SQLite, DuckDB and etc.
- **[Deebo](https://github.com/snagasuri/deebo-prototype)** – Agentic debugging MCP server that helps AI coding agents delegate and fix hard bugs through isolated multi-agent hypothesis testing.
- **[Deep Research](https://github.com/reading-plus-ai/mcp-server-deep-research)** - Lightweight MCP server offering Grok/OpenAI/Gemini/Perplexity-style automated deep research exploration and structured reporting.
- **[DeepSeek MCP Server](https://github.com/DMontgomery40/deepseek-mcp-server)** - Model Context Protocol server integrating DeepSeek's advanced language models, in addition to [other useful API endpoints](https://github.com/DMontgomery40/deepseek-mcp-server?tab=readme-ov-file#features)
- **[deepseek-thinker-mcp](https://github.com/ruixingshi/deepseek-thinker-mcp)** - A MCP (Model Context Protocol) provider Deepseek reasoning content to MCP-enabled AI Clients, like Claude Desktop. Supports access to Deepseek's thought processes from the Deepseek API service or from a local Ollama server.
- **[Deepseek_R1](https://github.com/66julienmartin/MCP-server-Deepseek_R1)** - A Model Context Protocol (MCP) server implementation connecting Claude Desktop with DeepSeek's language models (R1/V3)
- **[Descope](https://github.com/descope-sample-apps/descope-mcp-server)** - An MCP server to integrate with [Descope](https://descope.com) to search audit logs, manage users, and more.
- **[DesktopCommander](https://github.com/wonderwhy-er/DesktopCommanderMCP)** - Let AI edit and manage files on your computer, run terminal commands, and connect to remote servers via SSH - all powered by one of the most popular local MCP servers.
- **[DevDb](https://github.com/damms005/devdb-vscode?tab=readme-ov-file#mcp-configuration)** - An MCP server that runs right inside the IDE, for connecting to MySQL, Postgres, SQLite, and MSSQL databases.
- **[Dicom](https://github.com/ChristianHinge/dicom-mcp)** - An MCP server to query and retrieve medical images and for parsing and reading dicom-encapsulated documents (pdf etc.). 
- **[Dify](https://github.com/YanxingLiu/dify-mcp-server)** - A simple implementation of an MCP server for dify workflows.
- **[DigitalOcean](https://github.com/universal-mcp/digitalocean)** - DigitalOcean MCP server from **[agentr](https://agentr.dev/)** that provides support for managing cloud resources like Droplets, apps, and databases.
- **[Discogs](https://github.com/cswkim/discogs-mcp-server)** - A MCP server that connects to the Discogs API for interacting with your music collection.
- **[Discord](https://github.com/v-3/discordmcp)** - A MCP server to connect to Discord guilds through a bot and read and write messages in channels
- **[Discord](https://github.com/SaseQ/discord-mcp)** - A MCP server, which connects to Discord through a bot, and provides comprehensive integration with Discord.
- **[Discord](https://github.com/Klavis-AI/klavis/tree/main/mcp_servers/discord)** - For Discord API integration by Klavis AI
- **[Discourse](https://github.com/AshDevFr/discourse-mcp-server)** - A MCP server to search Discourse posts on a Discourse forum.
- **[Docker](https://github.com/ckreiling/mcp-server-docker)** - Integrate with Docker to manage containers, images, volumes, and networks.
- **[Docs](https://github.com/da1z/docsmcp)** - Enable documentation access for the AI agent, supporting llms.txt and other remote or local files.
- **[Dodo Payments](https://github.com/dodopayments/dodopayments-node/tree/main/packages/mcp-server)** - Enables AI agents to securely perform payment operations via a lightweight, serverless-compatible interface to the [Dodo Payments](https://dodopayments.com) API.
- **[DPLP](https://github.com/szeider/mcp-dblp)**  - Searches the [DBLP](https://dblp.org) computer science bibliography database.
- **[Drupal](https://github.com/Omedia/mcp-server-drupal)** - Server for interacting with [Drupal](https://www.drupal.org/project/mcp) using STDIO transport layer.
- **[dune-analytics-mcp](https://github.com/kukapay/dune-analytics-mcp)** -  A mcp server that bridges Dune Analytics data to AI agents.
- **[DynamoDB-Toolbox](https://www.dynamodbtoolbox.com/docs/databases/actions/mcp-toolkit)** - Leverages your Schemas and Access Patterns to interact with your [DynamoDB](https://aws.amazon.com/dynamodb) Database using natural language.
- **[eBook-mcp](https://github.com/onebirdrocks/ebook-mcp)** - A lightweight MCP server that allows LLMs to read and interact with your personal PDF and EPUB ebooks. Ideal for building AI reading assistants or chat-based ebook interfaces.
- **[EdgeOne Pages MCP](https://github.com/TencentEdgeOne/edgeone-pages-mcp)** - An MCP service for deploying HTML content to EdgeOne Pages and obtaining a publicly accessible URL.
- **[Edwin](https://github.com/edwin-finance/edwin/tree/main/examples/mcp-server)** - MCP server for edwin SDK - enabling AI agents to interact with DeFi protocols across EVM, Solana and other blockchains.
- **[eechat](https://github.com/Lucassssss/eechat)** - An open-source, cross-platform desktop application that seamlessly connects with MCP servers, across Linux, macOS, and Windows.
- **[Elasticsearch](https://github.com/cr7258/elasticsearch-mcp-server)** - MCP server implementation that provides Elasticsearch interaction.
- **[ElevenLabs](https://github.com/mamertofabian/elevenlabs-mcp-server)** - A server that integrates with ElevenLabs text-to-speech API capable of generating full voiceovers with multiple voices.
- **[Email](https://github.com/Shy2593666979/mcp-server-email)** - This server enables users to send emails through various email providers, including Gmail, Outlook, Yahoo, Sina, Sohu, 126, 163, and QQ Mail. It also supports attaching files from specified directories, making it easy to upload attachments along with the email content.
- **[Email SMTP](https://github.com/egyptianego17/email-mcp-server)** - A simple MCP server that lets your AI agent send emails and attach files through SMTP.
- **[Enhance Prompt](https://github.com/FelixFoster/mcp-enhance-prompt)** - An MCP service for enhance you prompt.
- **[Ergo Blockchain MCP](https://github.com/marctheshark3/ergo-mcp)** -An MCP server to integrate Ergo Blockchain Node and Explorer APIs for checking address balances, analyzing transactions, viewing transaction history, performing forensic analysis of addresses, searching for tokens, and monitoring network status.
- **[ESP MCP Server](https://github.com/horw/esp-mcp)** - An MCP server that integrates ESP IDF commands like building and flashing code for ESP Microcontrollers using an LLM.
- **[Eunomia](https://github.com/whataboutyou-ai/eunomia-MCP-server)** - Extension of the Eunomia framework that connects Eunomia instruments with MCP servers
- **[Everything Search](https://github.com/mamertofabian/mcp-everything-search)** - Fast file searching capabilities across Windows (using [Everything SDK](https://www.voidtools.com/support/everything/sdk/)), macOS (using mdfind command), and Linux (using locate/plocate command).
- **[EVM MCP Server](https://github.com/mcpdotdirect/evm-mcp-server)** - Comprehensive blockchain services for 30+ EVM networks, supporting native tokens, ERC20, NFTs, smart contracts, transactions, and ENS resolution.
- **[Excel](https://github.com/haris-musa/excel-mcp-server)** - Excel manipulation including data reading/writing, worksheet management, formatting, charts, and pivot table.
- **[F1](https://github.com/AbhiJ2706/f1-mcp/tree/main)** - Access to Formula 1 data including race results, driver information, lap times, telemetry, and circuit details.
- **[Fabric MCP](https://github.com/aci-labs/ms-fabric-mcp)** - Microsoft Fabric MCP server to accelerate working in your Fabric Tenant with the help of your favorite LLM models.
- **[fabric-mcp-server](https://github.com/adapoet/fabric-mcp-server)** - The fabric-mcp-server is an MCP server that integrates [Fabric](https://github.com/danielmiessler/fabric) patterns with [Cline](https://cline.bot/), exposing them as tools for AI-driven task execution and enhancing Cline's capabilities.
- **[Facebook Ads](https://github.com/gomarble-ai/facebook-ads-mcp-server)** - MCP server acting as an interface to the Facebook Ads, enabling programmatic access to Facebook Ads data and management features.
- **[Facebook Ads Library](https://github.com/trypeggy/facebook-ads-library-mcp)** - Get any answer from the Facebook Ads Library, conduct deep research including messaging, creative testing and comparisons in seconds.
- **[falai](https://github.com/universal-mcp/falai)** - Fal.ai mcp server from **[agentr](https://agentr.dev/)** that provides support for generating media using fast inference engine.
- **[Fantasy PL](https://github.com/rishijatia/fantasy-pl-mcp)** - Give your coding agent direct access to up-to date Fantasy Premier League data
- **[fastn.ai – Unified API MCP Server](https://github.com/fastnai/mcp-fastn)** - A remote, dynamic MCP server with a unified API that connects to 1,000+ tools, actions, and workflows, featuring built-in authentication and monitoring.
- **[FDIC BankFind MCP Server - (Unofficial)](https://github.com/clafollett/fdic-bank-find-mcp-server)** - The is a MCPserver that brings the power of FDIC BankFind APIs straight to your AI tools and workflows. Structured U.S. banking data, delivered with maximum vibes. 😎📊
- **[Federal Reserve Economic Data (FRED)](https://github.com/stefanoamorelli/fred-mcp-server)** (by Stefano Amorelli) - Community developed MCP server to interact with the Federal Reserve Economic Data.
- **[Fetch](https://github.com/zcaceres/fetch-mcp)** - A server that flexibly fetches HTML, JSON, Markdown, or plaintext.
- **[Feyod](https://github.com/jeroenvdmeer/feyod-mcp)** - A server that answers questions about football matches, and specialised in the football club Feyenoord.
- **[Fibaro HC3](https://github.com/coding-sailor/mcp-server-hc3)** - MCP server for Fibaro Home Center 3 smart home systems.
- **[Figma](https://github.com/GLips/Figma-Context-MCP)** - Give your coding agent direct access to Figma file data, helping it one-shot design implementation.
- **[Fingertip](https://github.com/fingertip-com/fingertip-mcp)** - MCP server for Fingertip.com to search and create new sites.
- **[Firebase](https://github.com/gannonh/firebase-mcp)** - Server to interact with Firebase services including Firebase Authentication, Firestore, and Firebase Storage.
- **[FireCrawl](https://github.com/vrknetha/mcp-server-firecrawl)** - Advanced web scraping with JavaScript rendering, PDF support, and smart rate limiting
- **[FitBit MCP Server](https://github.com/NitayRabi/fitbit-mcp)** - An MCP server that connects to FitBit API using a token obtained from OAuth flow.
- **[FlightRadar24](https://github.com/sunsetcoder/flightradar24-mcp-server)** - A Claude Desktop MCP server that helps you track flights in real-time using Flightradar24 data.
- **[Flyworks Avatar](https://github.com/Flyworks-AI/flyworks-mcp)** - Fast and free zeroshot lipsync MCP server.
- **[FoundationModels](https://github.com/phimage/mcp-foundation-models)** - An MCP server that integrates Apple's [FoundationModels](https://developer.apple.com/documentation/foundationmodels) for text generation.
- **[Foursquare](https://github.com/foursquare/foursquare-places-mcp)** - Enable your agent to recommend places around the world with the [Foursquare Places API](https://location.foursquare.com/products/places-api/)
- **[FrankfurterMCP](https://github.com/anirbanbasu/frankfurtermcp)** - MCP server acting as an interface to the [Frankfurter API](https://frankfurter.dev/) for currency exchange data.
- **[freqtrade-mcp](https://github.com/kukapay/freqtrade-mcp)** - An MCP server that integrates with the Freqtrade cryptocurrency trading bot.
- **[GDB](https://github.com/pansila/mcp_server_gdb)** - A GDB/MI protocol server based on the MCP protocol, providing remote application debugging capabilities with AI assistants.
- **[Ghost](https://github.com/MFYDev/ghost-mcp)** - A Model Context Protocol (MCP) server for interacting with Ghost CMS through LLM interfaces like Claude.
- **[Git](https://github.com/geropl/git-mcp-go)** - Allows LLM to interact with a local git repository, incl. optional push support.
- **[Git Mob](https://github.com/Mubashwer/git-mob-mcp-server)** - MCP server that interfaces with the [git-mob](https://github.com/Mubashwer/git-mob) CLI app for managing co-authors in git commits during pair/mob programming.
- **[Github Actions](https://github.com/ko1ynnky/github-actions-mcp-server)** - A Model Context Protocol (MCP) server for interacting with Github Actions.
- **[GitHub Enterprise MCP](https://github.com/ddukbg/github-enterprise-mcp)** - A Model Context Protocol (MCP) server for interacting with GitHub Enterprise.
- **[GitHub Repos Manager MCP Server](https://github.com/kurdin/github-repos-manager-mcp)** - Token-based GitHub automation management. No Docker, Flexible configuration, 80+ tools with direct API integration.
- **[GitMCP](https://github.com/idosal/git-mcp)** - gitmcp.io is a generic remote MCP server to connect to ANY GitHub repository or project documentation effortlessly
- **[Glean](https://github.com/longyi1207/glean-mcp-server)** - A server that uses Glean API to search and chat.
- **[Gmail](https://github.com/GongRzhe/Gmail-MCP-Server)** - A Model Context Protocol (MCP) server for Gmail integration in Claude Desktop with auto authentication support.
- **[Gmail Headless](https://github.com/baryhuang/mcp-headless-gmail)** - Remote hostable MCP server that can get and send Gmail messages without local credential or file system setup.
- **[Gnuradio](https://github.com/yoelbassin/gnuradioMCP)** - An MCP server for GNU Radio that enables LLMs to autonomously create and modify RF .grc flowcharts.
- **[Goal Story](https://github.com/hichana/goalstory-mcp)** - a Goal Tracker and Visualization Tool for personal and professional development.
- **[GOAT](https://github.com/goat-sdk/goat/tree/main/typescript/examples/by-framework/model-context-protocol)** - Run more than +200 onchain actions on any blockchain including Ethereum, Solana and Base.
- **[Godot](https://github.com/Coding-Solo/godot-mcp)** - A MCP server providing comprehensive Godot engine integration for project editing, debugging, and scene management.
- **[Golang Filesystem Server](https://github.com/mark3labs/mcp-filesystem-server)** - Secure file operations with configurable access controls built with Go!
- **[Goodnews](https://github.com/VectorInstitute/mcp-goodnews)** - A simple MCP server that delivers curated positive and uplifting news stories.
- **[Google Ads](https://github.com/gomarble-ai/google-ads-mcp-server)** - MCP server acting as an interface to the Google Ads, enabling programmatic access to Facebook Ads data and management features.
- **[Google Analytics](https://github.com/surendranb/google-analytics-mcp)** - Google Analytics MCP Server to bring data across 200+ dimensions & metrics for LLMs to analyse.
- **[Google Calendar](https://github.com/v-3/google-calendar)** - Integration with Google Calendar to check schedules, find time, and add/delete events
- **[Google Calendar](https://github.com/nspady/google-calendar-mcp)** - Google Calendar MCP Server for managing Google calendar events. Also supports searching for events by attributes like title and location.
- **[Google Custom Search](https://github.com/adenot/mcp-google-search)** - Provides Google Search results via the Google Custom Search API
- **[Google Sheets](https://github.com/xing5/mcp-google-sheets)** - Access and editing data to your Google Sheets.
- **[Google Sheets](https://github.com/rohans2/mcp-google-sheets)** - A MCP Server written in TypeScript to access and edit data in your Google Sheets.
- **[Google Tasks](https://github.com/zcaceres/gtasks-mcp)** - Google Tasks API Model Context Protocol Server.
- **[Google Vertex AI Search](https://github.com/ubie-oss/mcp-vertexai-search)** - Provides Google Vertex AI Search results by grounding a Gemini model with your own private data
- **[Google Workspace](https://github.com/taylorwilsdon/google_workspace_mcp)** - Comprehensive Google Workspace MCP with full support for Calendar, Drive, Gmail, and Docs using Streamable HTTP or SSE transport.
- **[Google-SearchConsole](https://github.com/universal-mcp/google-searchconsole)** - Google Search Console MCP server from **[agentr](https://agentr.dev/)** that provides support for programmatic access to Google Search Console data and insights.
- **[Google_Docs](https://github.com/universal-mcp/google-docs)** - Google Docs mcp server from **[agentr](https://agentr.dev/)** that provides support for users to create, edit, and collaborate on documents in real-time.
- **[Gralio SaaS Database](https://github.com/tymonTe/gralio-mcp)** - Find and compare SaaS products, including data from G2 reviews, Trustpilot, Crunchbase, Linkedin, pricing, features and more, using [Gralio MCP](https://gralio.ai/mcp) server
- **[GraphQL](https://github.com/drestrepom/mcp_graphql)** - Comprehensive GraphQL API integration that automatically exposes each GraphQL query as a separate tool.
- **[GraphQL Schema](https://github.com/hannesj/mcp-graphql-schema)** - Allow LLMs to explore large GraphQL schemas without bloating the context.
- **[Hashing MCP Server](https://github.com/kanad13/MCP-Server-for-Hashing)** - MCP Server with cryptographic hashing functions e.g. SHA256, MD5, etc.
- **[Hashnode](https://github.com/universal-mcp/hashnode)** - Hashnode MCP server from **[agentr](https://agentr.dev/)** that provides support for managing blog posts and content on Hashnode.
- **[HDW LinkedIn](https://github.com/horizondatawave/hdw-mcp-server)** - Access to profile data and management of user account with [HorizonDataWave.ai](https://horizondatawave.ai/).
- **[Helm Chart CLI](https://github.com/jeff-nasseri/helm-chart-cli-mcp)** - Helm MCP provides a bridge between AI assistants and the Helm package manager for Kubernetes. It allows AI assistants to interact with Helm through natural language requests, executing commands like installing charts, managing repositories, and more.
- **[Heurist Mesh Agent](https://github.com/heurist-network/heurist-mesh-mcp-server)** - Access specialized web3 AI agents for blockchain analysis, smart contract security, token metrics, and blockchain interactions through the [Heurist Mesh network](https://github.com/heurist-network/heurist-agent-framework/tree/main/mesh).
- **[Holaspirit](https://github.com/syucream/holaspirit-mcp-server)** - Interact with [Holaspirit](https://www.holaspirit.com/).
- **[Home Assistant](https://github.com/tevonsb/homeassistant-mcp)** - Interact with [Home Assistant](https://www.home-assistant.io/) including viewing and controlling lights, switches, sensors, and all other Home Assistant entities.
- **[Home Assistant](https://github.com/voska/hass-mcp)** - Docker-ready MCP server for Home Assistant with entity management, domain summaries, automation support, and guided conversations. Includes pre-built container images for easy installation.
- **[HubSpot](https://github.com/buryhuang/mcp-hubspot)** - HubSpot CRM integration for managing contacts and companies. Create and retrieve CRM data directly through Claude chat.
- **[HuggingFace Spaces](https://github.com/evalstate/mcp-hfspace)** - Server for using HuggingFace Spaces, supporting Open Source Image, Audio, Text Models and more. Claude Desktop mode for easy integration.
- **[Human-In-the-Loop](https://github.com/GongRzhe/Human-In-the-Loop-MCP-Server)** - A powerful MCP Server that enables AI assistants like Claude to interact with humans through intuitive GUI dialogs. This server bridges the gap between automated AI processes and human decision-making by providing real-time user input tools, choices, confirmations, and feedback mechanisms.
- **[Human-use](https://github.com/RapidataAI/human-use)** - Instant human feedback through an MCP, have your AI interact with humans around the world. Powered by [Rapidata](https://www.rapidata.ai/)
- **[Hyperledger Fabric Agent Suite](https://github.com/padmarajkore/hlf-fabric-agent)** - Modular toolkit for managing Fabric test networks and chaincode lifecycle via MCP tools.
- **[Hyperliquid](https://github.com/mektigboy/server-hyperliquid)** - An MCP server implementation that integrates the Hyperliquid SDK for exchange data.
- **[hyprmcp](https://github.com/stefanoamorelli/hyprmcp)** (by Stefano Amorelli) - Lightweight MCP server for `hyprland`.
- **[iFlytek SparkAgent Platform](https://github.com/iflytek/ifly-spark-agent-mcp)** - This is a simple example of using MCP Server to invoke the task chain of the  iFlytek SparkAgent Platform.
- **[iFlytek Workflow](https://github.com/iflytek/ifly-workflow-mcp-server)** - Connect to iFlytek Workflow via the MCP server and run your own Agent.
- **[Image Generation](https://github.com/GongRzhe/Image-Generation-MCP-Server)** - This MCP server provides image generation capabilities using the Replicate Flux model.
- **[iMCP](https://github.com/loopwork-ai/iMCP)** - A macOS app that provides an MCP server for your iMessage, Reminders, and other Apple services.
- **[InfluxDB](https://github.com/idoru/influxdb-mcp-server)** - Run queries against InfluxDB OSS API v2.
- **[Inoyu](https://github.com/sergehuber/inoyu-mcp-unomi-server)** - Interact with an Apache Unomi CDP customer data platform to retrieve and update customer profiles
- **[interactive-mcp](https://github.com/ttommyth/interactive-mcp)** - Enables interactive LLM workflows by adding local user prompts and chat capabilities directly into the MCP loop.
- **[Intercom](https://github.com/raoulbia-ai/mcp-server-for-intercom)** - An MCP-compliant server for retrieving customer support tickets from Intercom. This tool enables AI assistants like Claude Desktop and Cline to access and analyze your Intercom support tickets.
- **[iOS Simulator](https://github.com/InditexTech/mcp-server-simulator-ios-idb)** - A Model Context Protocol (MCP) server that enables LLMs to interact with iOS simulators (iPhone, iPad, etc.) through natural language commands.
- **[iTerm MCP](https://github.com/ferrislucas/iterm-mcp)** - Integration with iTerm2 terminal emulator for macOS, enabling LLMs to execute and monitor terminal commands.
- **[iTerm MCP Server](https://github.com/rishabkoul/iTerm-MCP-Server)** - A Model Context Protocol (MCP) server implementation for iTerm2 terminal integration. Able to manage multiple iTerm Sessions.
- **[Java Decompiler](https://github.com/idachev/mcp-javadc)** - Decompile Java bytecode into readable source code from .class files, package names, or JAR archives using CFR decompiler
- **[JavaFX](https://github.com/mcpso/mcp-server-javafx)** - Make drawings using a JavaFX canvas
- **[JavaFX](https://github.com/quarkiverse/quarkus-mcp-servers/tree/main/jfx)** - Make drawings using a JavaFX canvas
- **[JDBC](https://github.com/quarkiverse/quarkus-mcp-servers/tree/main/jdbc)** - Connect to any JDBC-compatible database and query, insert, update, delete, and more. Supports MySQL, PostgreSQL, Oracle, SQL Server, sqllite and [more](https://github.com/quarkiverse/quarkus-mcp-servers/tree/main/jdbc#supported-jdbc-variants).
- **[JMeter](https://github.com/QAInsights/jmeter-mcp-server)** - Run load testing using Apache JMeter via MCP-compliant tools.
- **[Job Searcher](https://github.com/0xDAEF0F/job-searchoor)** - A FastMCP server that provides tools for retrieving and filtering job listings based on time period, keywords, and remote work preferences.
- **[jobswithgpt](https://github.com/jobswithgpt/mcp)** - Job search MCP using jobswithgpt which indexes 500K+ public job listings and refreshed continously.
- **[JSON](https://github.com/GongRzhe/JSON-MCP-Server)** - JSON handling and processing server with advanced query capabilities using JSONPath syntax and support for array, string, numeric, and date operations.
- **[JSON2Video MCP](https://github.com/omergocmen/json2video-mcp-server)** - A Model Context Protocol (MCP) server implementation for programmatically generating videos using the json2video API. This server exposes powerful video generation and status-checking tools for use with LLMs, agents, or any MCP-compatible client.
- **[jupiter-mcp](https://github.com/kukapay/jupiter-mcp)** - An MCP server for executing token swaps on the Solana blockchain using Jupiter's new Ultra API.
- **[Jupyter Notebook](https://github.com/jjsantos01/jupyter-notebook-mcp)** - connects Jupyter Notebook to Claude AI, allowing Claude to directly interact with and control Jupyter Notebooks. This integration enables AI-assisted code execution, data analysis, visualization, and more.
- **[k8s-multicluster-mcp](https://github.com/razvanmacovei/k8s-multicluster-mcp)** - An MCP server for interact with multiple Kubernetes clusters simultaneously using multiple kubeconfig files.
- **[Keycloak MCP](https://github.com/ChristophEnglisch/keycloak-model-context-protocol)** - This MCP server enables natural language interaction with Keycloak for user and realm management including creating, deleting, and listing users and realms.
- **[Kibana MCP](https://github.com/TocharianOU/mcp-server-kibana.git)** (by TocharianOU) - A community-maintained MCP server implementation that allows any MCP-compatible client to access and manage Kibana instances through natural language or programmatic requests.
- **[Kibela](https://github.com/kiwamizamurai/mcp-kibela-server)** (by kiwamizamurai) - Interact with Kibela API.
- **[KiCad MCP](https://github.com/lamaalrajih/kicad-mcp)** - MCP server for KiCad on Mac, Windows, and Linux.
- **[kintone](https://github.com/macrat/mcp-server-kintone)** - Manage records and apps in [kintone](https://kintone.com) through LLM tools.
- **[Kokoro TTS](https://github.com/mberg/kokoro-tts-mcp)** - Use Kokoro text to speech to convert text to MP3s with optional autoupload to S3.
- **[Kong Konnect](https://github.com/Kong/mcp-konnect)** - A Model Context Protocol (MCP) server for interacting with Kong Konnect APIs, allowing AI assistants to query and analyze Kong Gateway configurations, traffic, and analytics.
- **[Kubernetes](https://github.com/Flux159/mcp-server-kubernetes)** - Connect to Kubernetes cluster and manage pods, deployments, and services.
- **[Kubernetes and OpenShift](https://github.com/manusa/kubernetes-mcp-server)** - A powerful Kubernetes MCP server with additional support for OpenShift. Besides providing CRUD operations for any Kubernetes resource, this server provides specialized tools to interact with your cluster.
- **[KubeSphere](https://github.com/kubesphere/ks-mcp-server)** - The KubeSphere MCP Server is a Model Context Protocol(MCP) server that provides integration with KubeSphere APIs, enabling to get resources from KubeSphere. Divided into four tools modules: Workspace Management, Cluster Management, User and Roles, Extensions Center.
- **[Langflow-DOC-QA-SERVER](https://github.com/GongRzhe/Langflow-DOC-QA-SERVER)** - A Model Context Protocol server for document Q&A powered by Langflow. It demonstrates core MCP concepts by providing a simple interface to query documents through a Langflow backend.
- **[Lark(Feishu)](https://github.com/kone-net/mcp_server_lark)** - A Model Context Protocol(MCP) server for Lark(Feishu) sheet, message, doc and etc.
- **[Lazy Toggl MCP](https://github.com/movstox/lazy-toggl-mcp)** - Simple unofficial MCP server to track time via Toggl API
- **[lean-lsp-mcp](https://github.com/oOo0oOo/lean-lsp-mcp)** - Interact with the [Lean theorem prover](https://lean-lang.org/) via the Language Server Protocol.
- **[libvirt-mcp](https://github.com/MatiasVara/libvirt-mcp)** - Allows LLM to interact with libvirt thus enabling to create, destroy or list the Virtual Machines in a system.
- **[Lightdash](https://github.com/syucream/lightdash-mcp-server)** - Interact with [Lightdash](https://www.lightdash.com/), a BI tool.
- **[LINE](https://github.com/amornpan/py-mcp-line)** (by amornpan) - Implementation for LINE Bot integration that enables Language Models to read and analyze LINE conversations through a standardized interface. Features asynchronous operation, comprehensive logging, webhook event handling, and support for various message types.
- **[Linear](https://github.com/tacticlaunch/mcp-linear)** - Interact with Linear project management system.
- **[Linear](https://github.com/jerhadf/linear-mcp-server)** - Allows LLM to interact with Linear's API for project management, including searching, creating, and updating issues.
- **[Linear (Go)](https://github.com/geropl/linear-mcp-go)** - Allows LLM to interact with Linear's API via a single static binary.
- **[Linear MCP](https://github.com/anoncam/linear-mcp)** - Full blown implementation of the Linear SDK to support comprehensive Linear management of projects, initiatives, issues, users, teams and states.
- **[LlamaCloud](https://github.com/run-llama/mcp-server-llamacloud)** (by marcusschiesser) - Integrate the data stored in a managed index on [LlamaCloud](https://cloud.llamaindex.ai/)
- **[lldb-mcp](https://github.com/stass/lldb-mcp)** - A Model Context Protocol server for LLDB that provides LLM-driven debugging.
- **[llm-context](https://github.com/cyberchitta/llm-context.py)** - Provides a repo-packing MCP tool with configurable profiles that specify file inclusion/exclusion patterns and optional prompts.
- **[Loki](https://github.com/scottlepp/loki-mcp)** - Golang based MCP Server to query logs from [Grafana Loki](https://github.com/grafana/loki).
- **[LottieFiles](https://github.com/junmer/mcp-server-lottiefiles)** - Searching and retrieving Lottie animations from [LottieFiles](https://lottiefiles.com/)
- **[lsp-mcp](https://github.com/Tritlo/lsp-mcp)** - Interact with Language Servers usint the Language Server Protocol to provide additional context information via hover, code actions and completions.
- **[Lspace](https://github.com/Lspace-io/lspace-server)** - Turn scattered ChatGPT/Claude/Cursor conversations into persistent, searchable knowledge.
- **[lucene-mcp-server](https://github.com/VivekKumarNeu/MCP-Lucene-Server)** - spring boot server using Lucene for fast document search and management.
- **[mac-messages-mcp](https://github.com/carterlasalle/mac_messages_mcp)** - An MCP server that securely interfaces with your iMessage database via the Model Context Protocol (MCP), allowing LLMs to query and analyze iMessage conversations. It includes robust phone number validation, attachment processing, contact management, group chat handling, and full support for sending and receiving messages.
- **[Maestro MCP](https://github.com/maestro-org/maestro-mcp)** - An MCP server for interacting with Bitcoin via the Maestro RPC API.
- **[MalwareBazaar_MCP](https://github.com/mytechnotalent/MalwareBazaar_MCP)** (by Kevin Thomas) - An AI-driven MCP server that autonomously interfaces with MalwareBazaar, delivering real-time threat intel and sample metadata for authorized cybersecurity research workflows.
- **[man-mcp-server](https://github.com/guyru/man-mcp-server)** - MCP to search and access man pages on the local machine.
- **[MariaDB](https://github.com/abel9851/mcp-server-mariadb)** - MariaDB database integration with configurable access controls in Python.
- **[Markdown2doc](https://github.com/Klavis-AI/klavis/tree/main/mcp_servers/pandoc)** - Convert between various file formats using Pandoc
- **[Markdownify](https://github.com/zcaceres/mcp-markdownify-server)** - MCP to convert almost anything to Markdown (PPTX, HTML, PDF, Youtube Transcripts and more)
- **[Markitdown](https://github.com/Klavis-AI/klavis/tree/main/mcp_servers/markitdown)** - Convert files to Markdown
- **[MasterGo](https://github.com/mastergo-design/mastergo-magic-mcp)** - The server designed to connect MasterGo design tools with AI models. It enables AI models to directly retrieve DSL data from MasterGo design files.
- **[Matlab-MCP-Tools](https://github.com/neuromechanist/matlab-mcp-tools)** - An MCP to write and execute MATLAB scripts, maintain workspace context between MCP calls, visualize plots, and perform section-by-section analysis of MATLAB code with full access to MATLAB's computational capabilities.
- **[Maton](https://github.com/maton-ai/agent-toolkit/tree/main/modelcontextprotocol)** - Connect to your SaaS tools like HubSpot, Salesforce, and more.
- **[MCP Compass](https://github.com/liuyoshio/mcp-compass)** - Suggest the right MCP server for your needs
- **[MCP Create](https://github.com/tesla0225/mcp-create)** - A dynamic MCP server management service that creates, runs, and manages Model Context Protocol servers on-the-fly.
- **[MCP Documentation Server](https://github.com/andrea9293/mcp-documentation-server)** - Server that provides local document management and semantic search capabilities. Upload documents, search them with AI embeddings, and integrate seamlessly with MCP clients like Claude Desktop and vs code.
- **[MCP Installer](https://github.com/anaisbetts/mcp-installer)** - This server is a server that installs other MCP servers for you.
- **[MCP Proxy Server](https://github.com/TBXark/mcp-proxy)** - An MCP proxy server that aggregates and serves multiple MCP resource servers through a single HTTP server.
- **[MCP Server Creator](https://github.com/GongRzhe/MCP-Server-Creator)** - A powerful Model Context Protocol (MCP) server that creates other MCP servers! This meta-server provides tools for dynamically generating FastMCP server configurations and Python code.
- **[MCP Server Generator](https://github.com/SerhatUzbas/mcp-server-generator)** - An MCP server that creates and manages  MCP servers! Helps both non-technical users and developers build custom JavaScript MCP servers with AI guidance, automatic dependency management, and Claude Desktop integration.
- **[MCP STDIO to Streamable HTTP Adapter](https://github.com/pyroprompts/mcp-stdio-to-streamable-http-adapter)** - Connect to Streamable HTTP MCP Servers even if the MCP Client only supports STDIO.
- **[mcp-containerd](https://github.com/jokemanfire/mcp-containerd)** - The containerd MCP implemented by Rust supports the operation of the CRI interface.
- **[MCP-Database-Server](https://github.com/executeautomation/mcp-database-server)** - Fastest way to interact with your Database such as SQL Server, SQLite and PostgreSQL
- **[mcp-grep](https://github.com/erniebrodeur/mcp-grep)** - Python-based MCP server that brings grep functionality to LLMs. Supports common grep features including pattern searching, case-insensitive matching, context lines, and recursive directory searches.
- **[mcp-k8s-go](https://github.com/strowk/mcp-k8s-go)** - Golang-based Kubernetes server for MCP to browse pods and their logs, events, namespaces and more. Built to be extensible.
- **[mcp-local-rag](https://github.com/nkapila6/mcp-local-rag)** - "primitive" RAG-like web search model context protocol (MCP) server that runs locally using Google's MediaPipe Text Embedder and DuckDuckGo Search.
- **[mcp-meme-sticky](https://github.com/nkapila6/mcp-meme-sticky)** - Make memes or stickers using MCP server for WhatsApp or Telegram.
- **[MCP-NixOS](https://github.com/utensils/mcp-nixos)** - A Model Context Protocol server that provides AI assistants with accurate, real-time information about NixOS packages, system options, Home Manager settings, and nix-darwin macOS configurations.
- **[mcp-open-library](https://github.com/8enSmith/mcp-open-library)** - A Model Context Protocol (MCP) server for the Open Library API that enables AI assistants to search for book and author information.
- **[mcp-proxy](https://github.com/sparfenyuk/mcp-proxy)** - Connect to MCP servers that run on SSE transport, or expose stdio servers as an SSE server.
- **[mcp-salesforce](https://github.com/lciesielski/mcp-salesforce-example)** - MCP server with basic demonstration of interactions with your Salesforce instance
- **[mcp-sanctions](https://github.com/madupay/mcp-sanctions)** - Screen individuals and organizations against global sanctions lists (OFAC, SDN, UN, etc). Query by prompt or document upload.
- **[mcp-server-leetcode](https://github.com/doggybee/mcp-server-leetcode)** - Practice and retrieve problems from LeetCode. Automate problem retrieval, solutions, and insights for coding practice and competitions.
- **[mcp-vision](https://github.com/groundlight/mcp-vision)** - A MCP server exposing HuggingFace computer vision models such as zero-shot object detection as tools, enhancing the vision capabilities of large language or vision-language models.
- **[mcp-weather](https://github.com/TimLukaHorstmann/mcp-weather)** - Accurate weather forecasts via the AccuWeather API (free tier available).
- **[mcp_weather](https://github.com/isdaniel/mcp_weather_server)** - Get weather information from https://api.open-meteo.com API.
- **[MCPIgnore Filesytem](https://github.com/CyberhavenInc/filesystem-mcpignore)** - A Data Security First filesystem MCP server that implements .mcpignore to prevent MCP clients from accessing sensitive data.
- **[MediaWiki](https://github.com/ProfessionalWiki/MediaWiki-MCP-Server)** - A Model Context Protocol (MCP) Server that interacts with any MediaWiki wiki
- **[MediaWiki MCP adapter](https://github.com/lucamauri/MediaWiki-MCP-adapter)** - A custom Model Context Protocol adapter for MediaWiki and WikiBase APIs
- **[mem0-mcp](https://github.com/mem0ai/mem0-mcp)** - A Model Context Protocol server for Mem0, which helps with managing coding preferences.
- **[Membase](https://github.com/unibaseio/membase-mcp)** - Save and query your agent memory in distributed way by Membase.
- **[MetaTrader MCP](https://github.com/ariadng/metatrader-mcp-server)** - Enable AI LLMs to execute trades using MetaTrader 5 platform.
- **[Metricool MCP](https://github.com/metricool/mcp-metricool)** - A Model Context Protocol server that integrates with Metricool's social media analytics platform to retrieve performance metrics and schedule content across networks like Instagram, Facebook, Twitter, LinkedIn, TikTok and YouTube.
- **[Microsoft 365](https://github.com/merill/lokka)** - (by Merill) A Model Context Protocol (MCP) server for Microsoft 365. Includes support for all services including Teams, SharePoint, Exchange, OneDrive, Entra, Intune and more. See [Lokka](https://lokka.dev/) for more details.
- **[Microsoft 365](https://github.com/softeria/ms-365-mcp-server)** - MCP server that connects to Microsoft Office and the whole Microsoft 365 suite using Graph API (including Outlook/mail, files, Excel, calendar)
- **[Microsoft Teams](https://github.com/InditexTech/mcp-teams-server)** - MCP server that integrates Microsoft Teams messaging (read, post, mention, list members and threads) 
- **[Mifos X](https://github.com/openMF/mcp-mifosx)** - A MCP server for the Mifos X Open Source Banking useful for managing clients, loans, savings, shares, financial transactions and generating financial reports.
- **[Mikrotik](https://github.com/jeff-nasseri/mikrotik-mcp)** - Mikrotik MCP server which cover networking operations (IP, DHCP, Firewall, etc) 
- **[Mindmap](https://github.com/YuChenSSR/mindmap-mcp-server)** (by YuChenSSR) - A server that generates mindmaps from input containing markdown code.
- **[Minima](https://github.com/dmayboroda/minima)** - MCP server for RAG on local files
- **[Mobile MCP](https://github.com/mobile-next/mobile-mcp)** (by Mobile Next) - MCP server for Mobile(iOS/Android) automation, app scraping and development using physical devices or simulators/emulators.
- **[Monday.com](https://github.com/sakce/mcp-server-monday)** - MCP Server to interact with Monday.com boards and items.
- **[MongoDB](https://github.com/kiliczsh/mcp-mongo-server)** - A Model Context Protocol Server for MongoDB.
- **[MongoDB & Mongoose](https://github.com/nabid-pf/mongo-mongoose-mcp)** - MongoDB MCP Server with Mongoose Schema and Validation.
- **[MongoDB Lens](https://github.com/furey/mongodb-lens)** - Full Featured MCP Server for MongoDB Databases.
- **[Monzo](https://github.com/BfdCampos/monzo-mcp-bfdcampos)** - Access and manage your Monzo bank accounts through natural language, including balance checking, pot management, transaction listing, and transaction annotation across multiple account types (personal, joint, flex).
- **[Morningstar](https://github.com/Morningstar/morningstar-mcp-server)** - MCP Server to interact with Morningstar Research, Editorial and Datapoints
- **[MSSQL](https://github.com/aekanun2020/mcp-server/)** - MSSQL database integration with configurable access controls and schema inspection
- **[MSSQL](https://github.com/JexinSam/mssql_mcp_server)** (by jexin) - MCP Server for MSSQL database in Python
- **[MSSQL-MCP](https://github.com/daobataotie/mssql-mcp)** (by daobataotie) - MSSQL MCP that refer to the official website's SQLite MCP for modifications to adapt to MSSQL
- **[MSSQL-Python](https://github.com/amornpan/py-mcp-mssql)** (by amornpan) - A read-only Python implementation for MSSQL database access with enhanced security features, configurable access controls, and schema inspection capabilities. Focuses on safe database interaction through Python ecosystem.
- **[Multi-Model Advisor](https://github.com/YuChenSSR/multi-ai-advisor-mcp)** - A Model Context Protocol (MCP) server that orchestrates queries across multiple Ollama models, synthesizing their insights to deliver a comprehensive and multifaceted AI perspective on any given query.
- **[Multicluster-MCP-Sever](https://github.com/yanmxa/multicluster-mcp-server)** - The gateway for GenAI systems to interact with multiple Kubernetes clusters.
- **[MySQL](https://github.com/benborla/mcp-server-mysql)** (by benborla) - MySQL database integration in NodeJS with configurable access controls and schema inspection
- **[MySQL](https://github.com/designcomputer/mysql_mcp_server)** (by DesignComputer) - MySQL database integration in Python with configurable access controls and schema inspection
- **[n8n](https://github.com/leonardsellem/n8n-mcp-server)** - This MCP server provides tools and resources for AI assistants to manage n8n workflows and executions, including listing, creating, updating, and deleting workflows, as well as monitoring their execution status.
- **[Nacos MCP Router](https://github.com/nacos-group/nacos-mcp-router)** - This MCP(Model Context Protocol) Server provides tools to search, install, proxy other MCP servers.
- **[NASA](https://github.com/ProgramComputer/NASA-MCP-server)** (by ProgramComputer) - Access to a unified gateway of NASA's data sources including but not limited to APOD, NEO, EPIC, GIBS.
- **[Nasdaq Data Link](https://github.com/stefanoamorelli/nasdaq-data-link-mcp)** (by stefanoamorelli) - An MCP server to access, explore, and interact with Nasdaq Data Link's extensive and valuable financial and economic datasets.
- **[National Parks](https://github.com/KyrieTangSheng/mcp-server-nationalparks)** - The server provides latest information of park details, alerts, visitor centers, campgrounds, hiking trails, and events for U.S. National Parks.
- **[NAVER](https://github.com/pfldy2850/py-mcp-naver)** (by pfldy2850) - This MCP server provides tools to interact with various Naver services, such as searching blogs, news, books, and more.
- **[NBA](https://github.com/Taidgh-Robinson/nba-mcp-server)** - This MCP server provides tools to fetch recent and historical NBA games including basic and advanced statistics.
- **[Neo4j](https://github.com/da-okazaki/mcp-neo4j-server)** - A community built server that interacts with Neo4j Graph Database.
- **[Neovim](https://github.com/bigcodegen/mcp-neovim-server)** - An MCP Server for your Neovim session.
- **[Netbird](https://github.com/aantti/mcp-netbird)** - List and analyze Netbird network peers, groups, policies, and more.
- **[NocoDB](https://github.com/edwinbernadus/nocodb-mcp-server)** - Read and write access to NocoDB database.
- **[nomad-mcp](https://github.com/kocierik/mcp-nomad)** - A server that provides a set of tools for managing Nomad clusters through the MCP.
- **[Notion](https://github.com/suekou/mcp-notion-server)** (by suekou) - Interact with Notion API.
- **[Notion](https://github.com/v-3/notion-server)** (by v-3) - Notion MCP integration. Search, Read, Update, and Create pages through Claude chat.
- **[NS Travel Information](https://github.com/r-huijts/ns-mcp-server)** - Access Dutch Railways (NS) real-time train travel information and disruptions through the official NS API.
- **[ntfy-mcp](https://github.com/teddyzxcv/ntfy-mcp)** (by teddyzxcv) - The MCP server that keeps you informed by sending the notification on phone using ntfy
- **[ntfy-me-mcp](https://github.com/gitmotion/ntfy-me-mcp)** (by gitmotion) - An ntfy MCP server for sending/fetching ntfy notifications to your self-hosted ntfy server from AI Agents 📤 (supports secure token auth & more - use with npx or docker!)
- **[oatpp-mcp](https://github.com/oatpp/oatpp-mcp)** - C++ MCP integration for Oat++. Use [Oat++](https://oatpp.io) to build MCP servers.
- **[Obsidian Markdown Notes](https://github.com/calclavia/mcp-obsidian)** - Read and search through your Obsidian vault or any directory containing Markdown notes
- **[obsidian-mcp](https://github.com/StevenStavrakis/obsidian-mcp)** - (by Steven Stavrakis) An MCP server for Obsidian.md with tools for searching, reading, writing, and organizing notes.
- **[OceanBase](https://github.com/yuanoOo/oceanbase_mcp_server)** - (by yuanoOo) A Model Context Protocol (MCP) server that enables secure interaction with OceanBase databases.
- **[Odoo](https://github.com/ivnvxd/mcp-server-odoo)** - Connect AI assistants to Odoo ERP systems for business data access and workflow automation.
- **[Office-PowerPoint-MCP-Server](https://github.com/GongRzhe/Office-PowerPoint-MCP-Server)** - A Model Context Protocol (MCP) server for creating, reading, and manipulating Microsoft PowerPoint documents.
- **[Office-Visio-MCP-Server](https://github.com/GongRzhe/Office-Visio-MCP-Server)** - A Model Context Protocol (MCP) server for creating, reading, and manipulating Microsoft Visio documents.
- **[Office-Word-MCP-Server](https://github.com/GongRzhe/Office-Word-MCP-Server)** - A Model Context Protocol (MCP) server for creating, reading, and manipulating Microsoft Word documents. 
- **[Okta](https://github.com/kapilduraphe/okta-mcp-server)** - Interact with Okta API.
- **[OneNote](https://github.com/rajvirtual/MCP-Servers/tree/master/onenote)** - (by Rajesh Vijay) An MCP server that connects to Microsoft OneNote using the Microsoft Graph API. Reading notebooks, sections, and pages from OneNote,Creating new notebooks, sections, and pages in OneNote.
- **[Open Strategy Partners Marketing Tools](https://github.com/open-strategy-partners/osp_marketing_tools)** - Content editing codes, value map, and positioning tools for product marketing.
- **[OpenAI WebSearch MCP](https://github.com/ConechoAI/openai-websearch-mcp)** - This is a Python-based MCP server that provides OpenAI `web_search` build-in tool.
- **[OpenAPI](https://github.com/snaggle-ai/openapi-mcp-server)** - Interact with [OpenAPI](https://www.openapis.org/) APIs.
- **[OpenAPI AnyApi](https://github.com/baryhuang/mcp-server-any-openapi)** - Interact with large [OpenAPI](https://www.openapis.org/) docs using built-in semantic search for endpoints. Allows for customizing the MCP server prefix.
- **[OpenAPI Schema](https://github.com/hannesj/mcp-openapi-schema)** - Allow LLMs to explore large [OpenAPI](https://www.openapis.org/) schemas without bloating the context.
- **[OpenAPI Schema Explorer](https://github.com/kadykov/mcp-openapi-schema-explorer)** - Token-efficient access to local or remote OpenAPI/Swagger specs via MCP Resources.
- **[OpenCTI](https://github.com/Spathodea-Network/opencti-mcp)** - Interact with OpenCTI platform to retrieve threat intelligence data including reports, indicators, malware and threat actors.
- **[OpenCV](https://github.com/GongRzhe/opencv-mcp-server)** - A MCP server providing OpenCV computer vision capabilities. This allows AI assistants and language models to access powerful computer vision tools.
- **[OpenDota](https://github.com/asusevski/opendota-mcp-server)** - Interact with OpenDota API to retrieve Dota 2 match data, player statistics, and more.
- **[OpenRPC](https://github.com/shanejonas/openrpc-mpc-server)** - Interact with and discover JSON-RPC APIs via [OpenRPC](https://open-rpc.org).
- **[OpenWeather](https://github.com/mschneider82/mcp-openweather)** - Interact with the free openweathermap API to get the current and forecast weather for a location.
- **[OPNSense MCP](https://github.com/vespo92/OPNSenseMCP)** - MCP Server for OPNSense Firewall Management and API access
- **[Oura Ring](https://github.com/rajvirtual/oura-mcp-server)** (by Rajesh Vijay) - MCP Server to access and analyze your Oura Ring data. It provides a structured way to fetch and understand your health metrics.
- **[Outline](https://github.com/Vortiago/mcp-outline)** - MCP Server to interact with [Outline](https://www.getoutline.com) knowledge base to search, read, create, and manage documents and their content, access collections, add comments, and manage document backlinks.
- **[pancakeswap-poolspy-mcp](https://github.com/kukapay/pancakeswap-poolspy-mcp)** - An MCP server that tracks newly created liquidity pools on Pancake Swap.
- **[Pandoc](https://github.com/vivekVells/mcp-pandoc)** - MCP server for seamless document format conversion using Pandoc, supporting Markdown, HTML, PDF, DOCX (.docx), csv and more.
- **[Paradex MCP](https://github.com/sv/mcp-paradex-py)** - MCP native server for interacting with Paradex platform, including fully features trading.
- **[PDF reader MCP](https://github.com/gpetraroli/mcp_pdf_reader)** - MCP server to read and search text in a local PDF file.
- **[Peacock for VS Code](https://github.com/johnpapa/peacock-mcp)** - MCP Server for the Peacock extension for VS Code, coloring your world, one Code editor at a time. The main goal of the project is to show how an MCP server can be used to interact with APIs.
- **[Phone MCP](https://github.com/hao-cyber/phone-mcp)** - 📱 A powerful plugin that lets you control your Android phone. Enables AI agents to perform complex tasks like automatically playing music based on weather or making calls and sending texts.
- **[PIF](https://github.com/hungryrobot1/MCP-PIF)** - A Personal Intelligence Framework (PIF), providing tools for file operations, structured reasoning, and journal-based documentation to support continuity and evolving human-AI collaboration across sessions.
- **[Pinecone](https://github.com/sirmews/mcp-pinecone)** - MCP server for searching and uploading records to Pinecone. Allows for simple RAG features, leveraging Pinecone's Inference API.
- **[Pinner MCP](https://github.com/safedep/pinner-mcp)** - A MCP server for pinning GitHub Actions and container base images to their immutable SHA hashes to prevent supply chain attacks.
- **[Placid.app](https://github.com/felores/placid-mcp-server)** - Generate image and video creatives using Placid.app templates
- **[Plane](https://github.com/kelvin6365/plane-mcp-server)** - This MCP Server will help you to manage projects and issues through Plane's API
- **[Playwright](https://github.com/executeautomation/mcp-playwright)** - This MCP Server will help you run browser automation and webscraping using Playwright
- **[Podbean](https://github.com/amurshak/podbeanMCP)** - MCP server for managing your podcasts, episodes, and analytics through the Podbean API. Allows for updating, adding, deleting podcasts, querying show description, notes, analytics, and more.
- **[Postman](https://github.com/shannonlal/mcp-postman)** - MCP server for running Postman Collections locally via Newman. Allows for simple execution of Postman Server and returns the results of whether the collection passed all the tests.
- **[Powerdrill](https://github.com/powerdrillai/powerdrill-mcp)** - Interact with Powerdrill datasets, authenticated with [Powerdrill](https://powerdrill.ai) User ID and Project API Key.
- **[Prefect](https://github.com/allen-munsch/mcp-prefect)** - MCP Server for workflow orchestration and ELT/ETL with Prefect Server, and Prefect Cloud [https://www.prefect.io/] using the `prefect` python client.
- **[Productboard](https://github.com/kenjihikmatullah/productboard-mcp)** - Integrate the Productboard API into agentic workflows via MCP.
- **[Prometheus](https://github.com/pab1it0/prometheus-mcp-server)** - Query and analyze Prometheus - open-source monitoring system.
- **[PubChem](https://github.com/sssjiang/pubchem_mcp_server)** - extract drug information from pubchem API.
- **[Pulumi](https://github.com/dogukanakkaya/pulumi-mcp-server)** - MCP Server to Interact with Pulumi API, creates and lists Stacks
- **[Puppeteer vision](https://github.com/djannot/puppeteer-vision-mcp)** - Use Puppeteer to browse a webpage and return a high quality Markdown. Use AI vision capabilities to handle cookies, captchas, and other interactive elements automatically.
- **[Pushover](https://github.com/ashiknesin/pushover-mcp)** - Send instant notifications to your devices using [Pushover.net](https://pushover.net/)
- **[pydantic/pydantic-ai/mcp-run-python](https://github.com/pydantic/pydantic-ai/tree/main/mcp-run-python)** - Run Python code in a secure sandbox via MCP tool calls, powered by Deno and Pyodide
- **[QGIS](https://github.com/jjsantos01/qgis_mcp)** - connects QGIS to Claude AI through the MCP. This integration enables prompt-assisted project creation, layer loading, code execution, and more.
- **[Qiniu MCP Server](https://github.com/qiniu/qiniu-mcp-server)** - The Model Context Protocol (MCP) Server built on Qiniu Cloud products supports users in accessing Qiniu Cloud Storage, intelligent multimedia services, and more through this MCP Server within the context of AI large model clients.
- **[Quarkus](https://github.com/quarkiverse/quarkus-mcp-servers)** - MCP servers for the Quarkus Java framework.
- **[QuickChart](https://github.com/GongRzhe/Quickchart-MCP-Server)** - A Model Context Protocol server for generating charts using QuickChart.io
- **[Qwen_Max](https://github.com/66julienmartin/MCP-server-Qwen_Max)** - A Model Context Protocol (MCP) server implementation for the Qwen models.
- **[RabbitMQ](https://github.com/kenliao94/mcp-server-rabbitmq)** - The MCP server that interacts with RabbitMQ to publish and consume messages.
- **[RAG Local](https://github.com/renl/mcp-rag-local)** - This MCP server for storing and retrieving text passages locally based on their semantic meaning.
- **[RAG Web Browser](https://github.com/apify/mcp-server-rag-web-browser)** An MCP server for Apify's open-source RAG Web Browser [Actor](https://apify.com/apify/rag-web-browser) to perform web searches, scrape URLs, and return content in Markdown.
- **[Raindrop.io](https://github.com/hiromitsusasaki/raindrop-io-mcp-server)** - An integration that allows LLMs to interact with Raindrop.io bookmarks using the Model Context Protocol (MCP).
- **[Reaper](https://github.com/dschuler36/reaper-mcp-server)** - Interact with your [Reaper](https://www.reaper.fm/) (Digital Audio Workstation) projects.
- **[Reddit](https://github.com/universal-mcp/reddit)** - Reddit MCP server from **[agentr](https://agentr.dev/)** that provides support for interacting with Reddit posts, comments, and subreddits.
- **[Redis](https://github.com/GongRzhe/REDIS-MCP-Server)** - Redis database operations and caching microservice server with support for key-value operations, expiration management, and pattern-based key listing.
- **[Redis](https://github.com/prajwalnayak7/mcp-server-redis)** MCP server to interact with Redis Server, AWS Memory DB, etc for caching or other use-cases where in-memory and key-value based storage is appropriate
- **[RedNote MCP](https://github.com/ifuryst/rednote-mcp)** - MCP server for accessing RedNote(XiaoHongShu, xhs) content
- **[Reed Jobs](https://github.com/kld3v/reed_jobs_mcp)** - Search and retrieve job listings from Reed.co.uk.
- **[Rememberizer AI](https://github.com/skydeckai/mcp-server-rememberizer)** - An MCP server designed for interacting with the Rememberizer data source, facilitating enhanced knowledge retrieval.
- **[Replicate](https://github.com/deepfates/mcp-replicate)** - Search, run and manage machine learning models on Replicate through a simple tool-based interface. Browse models, create predictions, track their status, and handle generated images.
- **[Resend](https://github.com/Klavis-AI/klavis/tree/main/mcp_servers/resend)** - Send email using Resend services
- **[Rijksmuseum](https://github.com/r-huijts/rijksmuseum-mcp)** - Interface with the Rijksmuseum API to search artworks, retrieve artwork details, access image tiles, and explore user collections.
- **[Riot Games](https://github.com/jifrozen0110/mcp-riot)** - MCP server for League of Legends – fetch player info, ranks, champion stats, and match history via Riot API.
- **[Rquest](https://github.com/xxxbrian/mcp-rquest)** - An MCP server providing realistic browser-like HTTP request capabilities with accurate TLS/JA3/JA4 fingerprints for bypassing anti-bot measures.
- **[Rust MCP Filesystem](https://github.com/rust-mcp-stack/rust-mcp-filesystem)** - Fast, asynchronous MCP server for efficient handling of various filesystem operations built with the power of Rust.
- **[Salesforce MCP](https://github.com/salesforce-mcp/salesforce-mcp)** -  Salesforce MCP server. Supports cloud version Salesforce-mcp.com and allows both data & metadata functions. 
- **[Salesforce MCP](https://github.com/smn2gnt/MCP-Salesforce)** - Interact with Salesforce Data and Metadata
- **[Salesforce MCP Server](https://github.com/tsmztech/mcp-server-salesforce)** - Comprehensive Salesforce integration with tools for querying records, executing Apex, managing fields/objects, and handling debug logs
- **[SchemaFlow](https://github.com/CryptoRadi/schemaflow-mcp-server)** - Real-time PostgreSQL & Supabase database schema access for AI-IDEs via Model Context Protocol. Provides live database context through secure SSE connections with three powerful tools: get_schema, analyze_database, and check_schema_alignment. [SchemaFlow](https://schemaflow.dev)
- **[Scholarly](https://github.com/adityak74/mcp-scholarly)** - A MCP server to search for scholarly and academic articles.
- **[scrapling-fetch](https://github.com/cyberchitta/scrapling-fetch-mcp)** - Access text content from bot-protected websites. Fetches HTML/markdown from sites with anti-automation measures using Scrapling.
- **[SearXNG](https://github.com/ihor-sokoliuk/mcp-searxng)** - A Model Context Protocol Server for [SearXNG](https://docs.searxng.org)
- **[SearXNG](https://github.com/erhwenkuo/mcp-searxng)** - A MCP server provide web searching via [SearXNG](https://docs.searxng.org) & retrieve url as makrdown.
- **[SearXNG Public](https://github.com/pwilkin/mcp-searxng-public)** - A Model Context Protocol Server for retrieving data from public [SearXNG](https://docs.searxng.org) instances, with fallback support
- **[SEC EDGAR](https://github.com/stefanoamorelli/sec-edgar-mcp)** - (by Stefano Amorelli) A community Model Context Protocol Server to access financial filings and data through the U.S. Securities and Exchange Commission ([SEC](https://www.sec.gov/)) `Electronic Data Gathering, Analysis, and Retrieval` ([EDGAR](https://www.sec.gov/submit-filings/about-edgar)) database
- **[SEO MCP](https://github.com/cnych/seo-mcp)** - A free SEO tool MCP (Model Control Protocol) service based on Ahrefs data. Includes features such as backlinks, keyword ideas, and more. by [claudemcp](https://www.claudemcp.com/servers/seo-mcp).
- **[SerpApi](https://github.com/universal-mcp/serpapi)** - SerpApi MCP server from **[agentr](https://agentr.dev/)** that provides support for programmatic access to search engine results.
- **[Serper](https://github.com/garymengcom/serper-mcp-server)** - An MCP server that performs Google searches using [Serper](https://serper.dev).
- **[ServiceNow](https://github.com/osomai/servicenow-mcp)** - A MCP server to interact with a ServiceNow instance
- **[ShaderToy](https://github.com/wilsonchenghy/ShaderToy-MCP)** - This MCP server lets LLMs to interact with the ShaderToy API, allowing LLMs to learn from compute shaders examples and enabling them to create complex GLSL shaders that they are previously not capable of.
- **[Shodan MCP](https://github.com/Hexix23/shodan-mcp)** - MCP server to interact with [Shodan](https://www.shodan.io/)
- **[Shopify](https://github.com/GeLi2001/shopify-mcp)** - MCP to interact with Shopify API including order, product, customers and so on.
- **[Simple Loki MCP](https://github.com/ghrud92/simple-loki-mcp)** - A simple MCP server to query Loki logs using logcli.
- **[Siri Shortcuts](https://github.com/dvcrn/mcp-server-siri-shortcuts)** - MCP to interact with Siri Shortcuts on macOS. Exposes all Shortcuts as MCP tools.
- **[Skyvern](https://github.com/Skyvern-AI/skyvern/tree/main/integrations/mcp)** - MCP to let Claude / Windsurf / Cursor / your LLM control the browser
- **[Slack](https://github.com/korotovsky/slack-mcp-server)** - The most powerful MCP server for Slack Workspaces. This integration supports both Stdio and SSE transports, proxy settings and does not require any permissions or bots being created or approved by Workspace admins 😏.
- **[Slidespeak](https://github.com/SlideSpeak/slidespeak-mcp)** - Create PowerPoint presentations using the [Slidespeak](https://slidespeak.com/) API.
- **[Smartlead](https://github.com/jean-technologies/smartlead-mcp-server-local)** - MCP to connect to Smartlead. Additional, tooling, functionality, and connection to workflow automation platforms also available.
- **[Snowflake](https://github.com/isaacwasserman/mcp-snowflake-server)** - This MCP server enables LLMs to interact with Snowflake databases, allowing for secure and controlled data operations.
- **[SoccerDataAPI](https://github.com/yeonupark/mcp-soccer-data)** - This MCP server provides real-time football match data based on the SoccerDataAPI.
- **[Solana Agent Kit](https://github.com/sendaifun/solana-agent-kit/tree/main/examples/agent-kit-mcp-server)** - This MCP server enables LLMs to interact with the Solana blockchain with help of Solana Agent Kit by SendAI, allowing for 40+ protcool actions and growing
- **[Solr MCP](https://github.com/mjochum64/mcp-solr-search)** - This MCP server offers a basic functionality to perform a search on Solr servers.
- **[Solver](https://github.com/szeider/mcp-solver)** - Solves constraint satisfaction and optimization problems . 
- **[Splunk](https://github.com/jkosik/mcp-server-splunk)** - Golang MCP server for Splunk (lists saved searches, alerts, indexes, macros...). Supports SSE and STDIO.
- **[Spotify](https://github.com/varunneal/spotify-mcp)** - This MCP allows an LLM to play and use Spotify.
- **[Spring Initializr](https://github.com/hpalma/springinitializr-mcp)** - This MCP allows an LLM to create Spring Boot projects with custom configurations. Instead of manually visiting start.spring.io, you can now ask your AI assistant to generate projects with specific dependencies, Java versions, and project structures.
- **[SSH](https://github.com/AiondaDotCom/mcp-ssh)** - Agent for managing and controlling SSH connections.
- **[SSH](https://github.com/classfang/ssh-mcp-server)** - An MCP server that can execute SSH commands remotely, upload files, download files, and so on.
- **[Standard Korean Dictionary](https://github.com/privetin/stdict)** - Search the dictionary using API
- **[Star Wars](https://github.com/johnpapa/mcp-starwars)** -MCP Server for the SWAPI Star Wars API. The main goal of the project is to show how an MCP server can be used to interact with APIs.
- **[Starknet MCP Server](https://github.com/mcpdotdirect/starknet-mcp-server)** - A comprehensive MCP server for interacting with the Starknet blockchain, providing tools for querying blockchain data, resolving StarknetIDs, and performing token transfers.
- **[Starwind UI](https://github.com/Boston343/starwind-ui-mcp/)** - This MCP provides relevant commands, documentation, and other information to allow LLMs to take full advantage of Starwind UI's open source Astro components.
- **[Stellar](https://github.com/syronlabs/stellar-mcp/)** - This MCP server enables LLMs to interact with the Stellar blockchain to create accounts, check address balances, analyze transactions, view transaction history, mint new assets, interact with smart contracts and much more.
- **[Stitch AI](https://github.com/StitchAI/stitch-ai-mcp/)** - Knowledge management system for AI agents with memory space creation and retrieval capabilities.
- **[Strava](https://github.com/r-huijts/strava-mcp)** - Connect to the Strava API to access activity data, athlete profiles, segments, and routes, enabling fitness tracking and analysis with Claude.
- **[Stripe](https://github.com/atharvagupta2003/mcp-stripe)** - This MCP allows integration with Stripe for handling payments, customers, and refunds.
- **[Substack/Medium](https://github.com/jonathan-politzki/mcp-writer-substack)** - Connect Claude to your Substack/Medium writing, enabling semantic search and analysis of your published content.
- **[System Health](https://github.com/thanhtung0201/mcp-remote-system-health)** - The MCP (Multi-Channel Protocol) System Health Monitoring is a robust, real-time monitoring solution designed to provide comprehensive health metrics and alerts for remote Linux servers.
- **[Talk To Figma](https://github.com/sonnylazuardi/cursor-talk-to-figma-mcp)** - This MCP server enables LLMs to interact with Figma, allowing them to read and modify designs programmatically.
- **[Talk To Figma via Claude](https://github.com/gaganmanku96/talk-with-figma-claude)** - TMCP server that provides seamless Figma integration specifically for Claude Desktop, enabling design creation, modification, and real-time collaboration through natural language commands.
- **[Tavily search](https://github.com/RamXX/mcp-tavily)** - An MCP server for Tavily's search & news API, with explicit site inclusions/exclusions
- **[TeamRetro](https://github.com/adepanges/teamretro-mcp-server)** - This MCP server allows LLMs to interact with TeamRetro, allowing LLMs to manage user, team, team member, retrospective, health check, action, agreement and fetch the reports.
- **[Telegram](https://github.com/chigwell/telegram-mcp)** - An MCP server that provides paginated chat reading, message retrieval, and message sending capabilities for Telegram through Telethon integration.
- **[Telegram-Client](https://github.com/chaindead/telegram-mcp)** - A Telegram API bridge that manages user data, dialogs, messages, drafts, read status, and more for seamless interactions.
- **[Tempo](https://github.com/scottlepp/tempo-mcp-server)** - An MCP server to query traces/spans from [Grafana Tempo](https://github.com/grafana/tempo).
- **[Teradata](https://github.com/arturborycki/mcp-teradata)** - his MCP server enables LLMs to interact with Teradata databases. This MCP Server support tools and prompts for multi task data analytics
- **[Terminal-Control](https://github.com/GongRzhe/terminal-controller-mcp)** - A MCP server that enables secure terminal command execution, directory navigation, and file system operations through a standardized interface.
- **[Terraform-Cloud](https://github.com/severity1/terraform-cloud-mcp)** - An MCP server that integrates AI assistants with the Terraform Cloud API, allowing you to manage your infrastructure through natural conversation.
- **[TFT-Match-Analyzer](https://github.com/GeLi2001/tft-mcp-server)** - MCP server for teamfight tactics match history & match details fetching, providing user the detailed context for every match.
- **[thegraph-mcp](https://github.com/kukapay/thegraph-mcp)** - An MCP server that powers AI agents with indexed blockchain data from The Graph.
- **[Things3 MCP](https://github.com/urbanogardun/things3-mcp)** - Things3 task management integration for macOS with comprehensive TODO, project, and tag management.
- **[Think MCP](https://github.com/Rai220/think-mcp)** - Enhances any agent's reasoning capabilities by integrating the think-tools, as described in [Anthropic's article](https://www.anthropic.com/engineering/claude-think-tool).
- **[Ticketmaster](https://github.com/delorenj/mcp-server-ticketmaster)** - Search for events, venues, and attractions through the Ticketmaster Discovery API
- **[TickTick](https://github.com/alexarevalo9/ticktick-mcp-server)** - A Model Context Protocol (MCP) server designed to integrate with the TickTick task management platform, enabling intelligent context-aware task operations and automation.
- **[tip.md](https://github.com/tipdotmd#-mcp-server-for-ai-assistants)** - An MCP server that enables AI assistants to interact with tip.md's crypto tipping functionality, allowing agents or supporters to tip registered developers directly from AI chat interfaces.
- **[TMDB](https://github.com/Laksh-star/mcp-server-tmdb)** - This MCP server integrates with The Movie Database (TMDB) API to provide movie information, search capabilities, and recommendations.
- **[Todoist](https://github.com/abhiz123/todoist-mcp-server)** - Interact with Todoist to manage your tasks.
- **[Todos](https://github.com/tomelliot/todos-mcp)** - A practical todo list manager to use with your favourite chatbot.
- **[token-minter-mcp](https://github.com/kukapay/token-minter-mcp)** - An MCP server providing tools for AI agents to mint ERC-20 tokens across multiple blockchains.
- **[token-revoke-mcp](https://github.com/kukapay/token-revoke-mcp)** - An MCP server for checking and revoking ERC-20 token allowances across multiple blockchains.
- **[Ton Blockchain MCP](https://github.com/devonmojito/ton-blockchain-mcp)** - An MCP server for interacting with Ton Blockchain.
- **[TouchDesigner](https://github.com/8beeeaaat/touchdesigner-mcp)** - An MCP server for TouchDesigner, enabling interaction with TouchDesigner projects, nodes, and parameters.
- **[Travel Planner](https://github.com/GongRzhe/TRAVEL-PLANNER-MCP-Server)** - Travel planning and itinerary management server integrating with Google Maps API for location search, place details, and route calculations.
- **[Trello MCP Server](https://github.com/lioarce01/trello-mcp-server)** - An MCP server that interact with user Trello boards, modifying them with prompting.
- **[Tripadvisor](https://github.com/pab1it0/tripadvisor-mcp)** - A MCP server that enables LLMs to interact with Tripadvisor API, supporting location data, reviews, and photos through standardized MCP interfaces
- **[TrueNAS Core MCP](https://github.com/vespo92/TrueNasCoreMCP)** - An MCP server for interacting with TrueNAS Core.
- **[Tsuki-Mcp-Filesystem-Server](https://github.com/yuutotsuki/tsuki_mcp_filesystem_server)** - A simple, fast, and fully MCP-compliant server for listing local filesystem files. Built with Python + FastAPI. Designed for OpenAI's Agent SDK via `resources/list`.
- **[Tyk API Management](https://github.com/TykTechnologies/tyk-dashboard-mcp)** - Chat with all of your organization's managed APIs and perform other API lifecycle operations, managing tokens, users, analytics, and more.
- **[Typesense](https://github.com/suhail-ak-s/mcp-typesense-server)** - A Model Context Protocol (MCP) server implementation that provides AI models with access to Typesense search capabilities. This server enables LLMs to discover, search, and analyze data stored in Typesense collections.
- **[uniswap-poolspy-mcp](https://github.com/kukapay/uniswap-poolspy-mcp)** - An MCP server that tracks newly created liquidity pools on Uniswap across nine blockchain networks.
- **[uniswap-trader-mcp](https://github.com/kukapay/uniswap-trader-mcp)** -An MCP server for AI agents to automate token swaps on Uniswap DEX across multiple blockchains.
- **[Unity Catalog](https://github.com/ognis1205/mcp-server-unitycatalog)** - An MCP server that enables LLMs to interact with Unity Catalog AI, supporting CRUD operations on Unity Catalog Functions and executing them as MCP tools.
- **[Unity Integration (Advanced)](https://github.com/quazaai/UnityMCPIntegration)** - Advanced Unity3d Game Engine MCP which supports ,Execution of Any Editor Related Code Directly Inside of Unity, Fetch Logs, Get Editor State and Allow File Access of the Project making it much more useful in Script Editing or asset creation.
- **[Unity3d Game Engine](https://github.com/CoderGamester/mcp-unity)** - An MCP server that enables LLMs to interact with Unity3d Game Engine, supporting access to a variety of the Unit's Editor engine tools (e.g. Console Logs, Test Runner logs, Editor functions, hierarchy state, etc) and executing them as MCP tools or gather them as resources.
- **[Unleash Integration (Feature Toggle)](https://github.com/cuongtl1992/unleash-mcp)** - A Model Context Protocol (MCP) server implementation that integrates with Unleash Feature Toggle system. Provide a bridge between LLM applications and Unleash feature flag system
- **[User Feedback](https://github.com/mrexodia/user-feedback-mcp)** - Simple MCP Server to enable a human-in-the-loop workflow in tools like Cline and Cursor.
- **[USPTO](https://github.com/riemannzeta/patent_mcp_server)** - MCP server for accessing United States Patent & Trademark Office data through its Open Data Protocol (ODP) API.
- **[Vectara](https://github.com/vectara/vectara-mcp)** - Query Vectara's trusted RAG-as-a-service platform.
- **[Vega-Lite](https://github.com/isaacwasserman/mcp-vegalite-server)** - Generate visualizations from fetched data using the VegaLite format and renderer.
- **[Vertica](https://github.com/nolleh/mcp-vertica)** - Vertica database integration in Python with configurable access controls and schema inspection
- **[Vibe Check](https://github.com/PV-Bhat/vibe-check-mcp-server)** - An MCP server leveraging an external oversight layer to "vibe check" agents, and also self-improve accuracy & user alignment over time. Prevents scope creep, code bloat, misalignment, misinterpretation, tunnel vision, and overcomplication.
- **[Video Editor](https://github.com/burningion/video-editing-mcp)** - A Model Context Protocol Server to add, edit, and search videos with [Video Jungle](https://www.video-jungle.com/).
- **[Video Still Capture](https://github.com/13rac1/videocapture-mcp)** - 📷 Capture video stills from an OpenCV-compatible webcam or other video source.
- **[Virtual location (Google Street View,etc.)](https://github.com/mfukushim/map-traveler-mcp)** - Integrates Google Map, Google Street View, PixAI, Stability.ai, ComfyUI API and Bluesky to provide a virtual location simulation in LLM (written in Effect.ts)
- **[Voice MCP](https://github.com/mbailey/voice-mcp)** - Enable voice conversations with Claude using any OpenAI-compatible STT/TTS service ([voice-mcp.com](https://voice-mcp.com))
- **[VolcEngine TOS](https://github.com/dinghuazhou/sample-mcp-server-tos)** - A sample MCP server for VolcEngine TOS that flexibly get objects from TOS.
- **[Voyp](https://github.com/paulotaylor/voyp-mcp)** - VOYP MCP server for making calls using Artificial Intelligence.
- **[Wanaku MCP Router](https://github.com/wanaku-ai/wanaku/)** - The Wanaku MCP Router is a SSE-based MCP server that provides an extensible routing engine that allows integrating your enterprise systems with AI agents.
- **[weather-mcp-server](https://github.com/devilcoder01/weather-mcp-server)** - Get real-time weather data for any location using weatherapi.
- **[Webflow](https://github.com/kapilduraphe/webflow-mcp-server)** - Interfact with the Webflow APIs
- **[whale-tracker-mcp](https://github.com/kukapay/whale-tracker-mcp)**  -  A mcp server for tracking cryptocurrency whale transactions.
- **[WhatsApp MCP Server](https://github.com/lharries/whatsapp-mcp)** - MCP server for your personal WhatsApp handling individuals, groups, searching and sending.
- **[Whois MCP](https://github.com/bharathvaj-ganesan/whois-mcp)** - MCP server that performs whois lookup against domain, IP, ASN and TLD. 
- **[Wikidata MCP](https://github.com/zzaebok/mcp-wikidata)** - Wikidata MCP server that interact with Wikidata, by searching identifiers, extracting metadata, and executing sparql query.
- **[WildFly MCP](https://github.com/wildfly-extras/wildfly-mcp)** - WildFly MCP server that enables LLM to interact with running WildFly servers (retrieve metrics, logs, invoke operations, ...).
- **[Windows CLI](https://github.com/SimonB97/win-cli-mcp-server)** - MCP server for secure command-line interactions on Windows systems, enabling controlled access to PowerShell, CMD, and Git Bash shells.
- **[Workflowy](https://github.com/danield137/mcp-workflowy)** - A server that interacts with [workflowy](https://workflowy.com/).
- **[World Bank data API](https://github.com/anshumax/world_bank_mcp_server)** - A server that fetches data indicators available with the World Bank as part of their data API
- **[Wren Engine](https://github.com/Canner/wren-engine)** - The Semantic Engine for Model Context Protocol(MCP) Clients and AI Agents
- **[X (Twitter)](https://github.com/EnesCinr/twitter-mcp)** (by EnesCinr) - Interact with twitter API. Post tweets and search for tweets by query.
- **[X (Twitter)](https://github.com/vidhupv/x-mcp)** (by vidhupv) - Create, manage and publish X/Twitter posts directly through Claude chat.
- **[Xcode](https://github.com/r-huijts/xcode-mcp-server)** - MCP server that brings AI to your Xcode projects, enabling intelligent code assistance, file operations, project management, and automated development tasks.
- **[xcodebuild](https://github.com/ShenghaiWang/xcodebuild)**  - 🍎 Build iOS Xcode workspace/project and feed back errors to llm.
- **[Xero-mcp-server](https://github.com/john-zhang-dev/xero-mcp)** - Enabling clients to interact with Xero system for streamlined accounting, invoicing, and business operations.
- **[XiYan](https://github.com/XGenerationLab/xiyan_mcp_server)** - 🗄️ An MCP server that supports fetching data from a database using natural language queries, powered by XiyanSQL as the text-to-SQL LLM.
- **[XMind](https://github.com/apeyroux/mcp-xmind)** - Read and search through your XMind directory containing XMind files.
- **[yfinance](https://github.com/Adity-star/mcp-yfinance-server)** -💹The MCP YFinance Stock Server provides real-time and historical stock data in a standard format, powering dashboards, AI agents,and research tools with seamless financial insights.
- **[YNAB](https://github.com/ChuckBryan/ynabmcpserver)** - A Model Context Protocol (MCP) server for integrating with YNAB (You Need A Budget), allowing AI assistants to securely access and analyze your financial data.
- **[YouTrack](https://github.com/tonyzorin/youtrack-mcp)** - A Model Context Protocol (MCP) server implementation for JetBrains YouTrack, allowing AI assistants to interact with YouTrack issue tracking system.
- **[YouTube](https://github.com/Klavis-AI/klavis/tree/main/mcp_servers/youtube)** - Extract Youtube video information (with proxies support).
- **[YouTube](https://github.com/ZubeidHendricks/youtube-mcp-server)** - Comprehensive YouTube API integration for video management, Shorts creation, and analytics.
- **[YouTube Video Summarizer](https://github.com/nabid-pf/youtube-video-summarizer-mcp)** - Summarize lengthy youtube videos.
- **[Zoom](https://github.com/Prathamesh0901/zoom-mcp-server/tree/main)** - Create, update, read and delete your zoom meetings.

## 📚 Frameworks

These are high-level frameworks that make it easier to build MCP servers or clients.

### For servers

* **[EasyMCP](https://github.com/zcaceres/easy-mcp/)** (TypeScript)
- **[FastAPI to MCP auto generator](https://github.com/tadata-org/fastapi_mcp)** – A zero-configuration tool for automatically exposing FastAPI endpoints as MCP tools by **[Tadata](https://tadata.com/)**
* **[FastMCP](https://github.com/punkpeye/fastmcp)** (TypeScript)
* **[Foxy Contexts](https://github.com/strowk/foxy-contexts)** – A library to build MCP servers in Golang by **[strowk](https://github.com/strowk)**
* **[Higress MCP Server Hosting](https://github.com/alibaba/higress/tree/main/plugins/wasm-go/mcp-servers)** - A solution for hosting MCP Servers by extending the API Gateway (based on Envoy) with wasm plugins.
* **[MCP-Framework](https://mcp-framework.com)** Build MCP servers with elegance and speed in Typescript. Comes with a CLI to create your project with `mcp create app`. Get started with your first server in under 5 minutes by **[Alex Andru](https://github.com/QuantGeekDev)**
* **[Next.js MCP Server Template](https://github.com/vercel-labs/mcp-for-next.js)** (Typescript) - A starter Next.js project that uses the MCP Adapter to allow MCP clients to connect and access resources.
* **[Quarkus MCP Server SDK](https://github.com/quarkiverse/quarkus-mcp-server)** (Java)
* **[SAP ABAP MCP Server SDK](https://github.com/abap-ai/mcp)** - Build SAP ABAP based MCP servers. ABAP 7.52 based with 7.02 downport; runs on R/3 & S/4HANA on-premises, currently not cloud-ready.
* **[Spring AI MCP Server](https://docs.spring.io/spring-ai/reference/api/mcp/mcp-server-boot-starter-docs.html)** - Provides auto-configuration for setting up an MCP server in Spring Boot applications.
* **[Template MCP Server](https://github.com/mcpdotdirect/template-mcp-server)** - A CLI tool to create a new Model Context Protocol server project with TypeScript support, dual transport options, and an extensible structure
<<<<<<< HEAD
* **[AgentR Universal MCP SDK](https://github.com/universal-mcp/universal-mcp)** - A python SDK to build MCP Servers with inbuilt credential management by **[Agentr](https://agentr.dev/home)**
=======
* **[Vercel MCP Adapter](https://github.com/vercel/mcp-adapter)** (Typescript) - A simple package to start serving an MCP server on most major JS meta-frameworks including Next, Nuxt, Svelte, and more.
>>>>>>> ce51d2ab

### For clients

* **[codemirror-mcp](https://github.com/marimo-team/codemirror-mcp)** - CodeMirror extension that implements the Model Context Protocol (MCP) for resource mentions and prompt commands
* **[Spring AI MCP Client](https://docs.spring.io/spring-ai/reference/api/mcp/mcp-client-boot-starter-docs.html)** - Provides auto-configuration for MCP client functionality in Spring Boot applications.
* **[MCP CLI Client](https://github.com/vincent-pli/mcp-cli-host)** - A CLI host application that enables Large Language Models (LLMs) to interact with external tools through the Model Context Protocol (MCP).

## 📚 Resources

Additional resources on MCP.

- **[AiMCP](https://www.aimcp.info)** - A collection of MCP clients&servers to find the right mcp tools by **[Hekmon](https://github.com/hekmon8)**
- **[Awesome Crypto MCP Servers by badkk](https://github.com/badkk/awesome-crypto-mcp-servers)** - A curated list of MCP servers by **[Luke Fan](https://github.com/badkk)**
- **[Awesome MCP Servers by appcypher](https://github.com/appcypher/awesome-mcp-servers)** - A curated list of MCP servers by **[Stephen Akinyemi](https://github.com/appcypher)**
- **[Awesome MCP Servers by punkpeye](https://github.com/punkpeye/awesome-mcp-servers)** (**[website](https://glama.ai/mcp/servers)**) - A curated list of MCP servers by **[Frank Fiegel](https://github.com/punkpeye)**
- **[Awesome MCP Servers by wong2](https://github.com/wong2/awesome-mcp-servers)** (**[website](https://mcpservers.org)**) - A curated list of MCP servers by **[wong2](https://github.com/wong2)**
- **[Awesome Remote MCP Servers by JAW9C](https://github.com/jaw9c/awesome-remote-mcp-servers)** - A curated list of **remote** MCP servers, including thier authentication support by **[JAW9C](https://github.com/jaw9c)**
- **[Discord Server](https://glama.ai/mcp/discord)** – A community discord server dedicated to MCP by **[Frank Fiegel](https://github.com/punkpeye)**
- **[Discord Server (ModelContextProtocol)](https://discord.gg/jHEGxQu2a5)** – Connect with developers, share insights, and collaborate on projects in an active Discord community dedicated to the Model Context Protocol by **[Alex Andru](https://github.com/QuantGeekDev)**
- <img height="12" width="12" src="https://raw.githubusercontent.com/klavis-ai/klavis/main/static/klavis-ai.png" alt="Klavis Logo" /> **[Klavis AI](https://www.klavis.ai)** - Open Source MCP Infra. Hosted MCP servers and MCP clients on Slack and Discord.
- **[MCP Badges](https://github.com/mcpx-dev/mcp-badges)** – Quickly highlight your MCP project with clear, eye-catching badges, by **[Ironben](https://github.com/nanbingxyz)**
- **[mcp-cli](https://github.com/wong2/mcp-cli)** - A CLI inspector for the Model Context Protocol by **[wong2](https://github.com/wong2)**
- **[mcp-dockmaster](https://mcp-dockmaster.com)** - An Open-Sourced UI to install and manage MCP servers for Windows, Linux and MacOS.
- **[mcp-get](https://mcp-get.com)** - Command line tool for installing and managing MCP servers by **[Michael Latman](https://github.com/michaellatman)**
- **[mcp-guardian](https://github.com/eqtylab/mcp-guardian)** - GUI application + tools for proxying / managing control of MCP servers by **[EQTY Lab](https://eqtylab.io)**
- **[MCP Linker](https://github.com/milisp/mcp-linker)** - A cross-platform Tauri GUI tool for one-click setup and management of MCP servers, supporting Claude Desktop, Cursor, Windsurf, VS Code, Cline, and Neovim.
- **[mcp-manager](https://github.com/zueai/mcp-manager)** - Simple Web UI to install and manage MCP servers for Claude Desktop by **[Zue](https://github.com/zueai)**
- **[MCP Marketplace Web Plugin](https://github.com/AI-Agent-Hub/mcp-marketplace)** MCP Marketplace is a small Web UX plugin to integrate with AI applications, Support various MCP Server API Endpoint (e.g pulsemcp.com/deepnlp.org and more). Allowing user to browse, paginate and select various MCP servers by different categories. [Pypi](https://pypi.org/project/mcp-marketplace) | [Maintainer](https://github.com/AI-Agent-Hub) | [Website](http://www.deepnlp.org/store/ai-agent/mcp-server)
- **[mcp.natoma.id](https://mcp.natoma.id)** – A Hosted MCP Platform to discover, install, manage and deploy MCP servers by **[Natoma Labs](https://www.natoma.id)**
- **[mcp.run](https://mcp.run)** - A hosted registry and control plane to install & run secure + portable MCP Servers.
- **[MCP Router](https://mcp-router.net)** – Free Windows and macOS app that simplifies MCP management while providing seamless app authentication and powerful log visualization by **[MCP Router](https://github.com/mcp-router/mcp-router)**
- **[MCP Servers Hub](https://github.com/apappascs/mcp-servers-hub)** (**[website](https://mcp-servers-hub-website.pages.dev/)**) - A curated list of MCP servers by **[apappascs](https://github.com/apappascs)**
- **[MCP Servers Rating and User Reviews](http://www.deepnlp.org/store/ai-agent/mcp-server)** - Website to rate MCP servers, write authentic user reviews, and [search engine for agent & mcp](http://www.deepnlp.org/search/agent)
- **[MCP X Community](https://x.com/i/communities/1861891349609603310)** – A X community for MCP by **[Xiaoyi](https://x.com/chxy)**
- **[MCPHub](https://github.com/Jeamee/MCPHub-Desktop)** – An Open Source macOS & Windows GUI Desktop app for discovering, installing and managing MCP servers by **[Jeamee](https://github.com/jeamee)**
- **[mcpm](https://github.com/pathintegral-institute/mcpm.sh)** ([website](https://mcpm.sh)) - MCP Manager (MCPM) is a Homebrew-like service for managing Model Context Protocol (MCP) servers across clients by **[Pathintegral](https://github.com/pathintegral-institute)**
- **[MCPVerse](https://mcpverse.dev)** - A portal for creating & hosting authenticated MCP servers and connecting to them securely.
- **[MCPWatch](https://github.com/kapilduraphe/mcp-watch)** - A comprehensive security scanner for Model Context Protocol (MCP) servers that detects vulnerabilities and security issues in your MCP server implementations.
- <img height="12" width="12" src="https://mkinf.io/favicon-lilac.png" alt="mkinf Logo" /> **[mkinf](https://mkinf.io)** - An Open Source registry of hosted MCP Servers to accelerate AI agent workflows.
- **[Open-Sourced MCP Servers Directory](https://github.com/chatmcp/mcp-directory)** - A curated list of MCP servers by **[mcpso](https://mcp.so)**
- <img height="12" width="12" src="https://opentools.com/favicon.ico" alt="OpenTools Logo" /> **[OpenTools](https://opentools.com)** - An open registry for finding, installing, and building with MCP servers by **[opentoolsteam](https://github.com/opentoolsteam)**
- **[PulseMCP](https://www.pulsemcp.com)** ([API](https://www.pulsemcp.com/api)) - Community hub & weekly newsletter for discovering MCP servers, clients, articles, and news by **[Tadas Antanavicius](https://github.com/tadasant)**, **[Mike Coughlin](https://github.com/macoughl)**, and **[Ravina Patel](https://github.com/ravinahp)**
- **[r/mcp](https://www.reddit.com/r/mcp)** – A Reddit community dedicated to MCP by **[Frank Fiegel](https://github.com/punkpeye)**
- **[r/modelcontextprotocol](https://www.reddit.com/r/modelcontextprotocol)** – A Model Context Protocol community Reddit page - discuss ideas, get answers to your questions, network with like-minded people, and showcase your projects! by **[Alex Andru](https://github.com/QuantGeekDev)**
- **[Smithery](https://smithery.ai/)** - A registry of MCP servers to find the right tools for your LLM agents by **[Henry Mao](https://github.com/calclavia)**
- **[Toolbase](https://gettoolbase.ai)** - Desktop application that manages tools and MCP servers with just a few clicks - no coding required by **[gching](https://github.com/gching)**
- **[ToolHive](https://github.com/StacklokLabs/toolhive)** - A lightweight utility designed to simplify the deployment and management of MCP servers, ensuring ease of use, consistency, and security through containerization by **[StacklokLabs](https://github.com/StacklokLabs)**

## 🚀 Getting Started

### Using MCP Servers in this Repository
Typescript-based servers in this repository can be used directly with `npx`.

For example, this will start the [Memory](src/memory) server:
```sh
npx -y @modelcontextprotocol/server-memory
```

Python-based servers in this repository can be used directly with [`uvx`](https://docs.astral.sh/uv/concepts/tools/) or [`pip`](https://pypi.org/project/pip/). `uvx` is recommended for ease of use and setup.

For example, this will start the [Git](src/git) server:
```sh
# With uvx
uvx mcp-server-git

# With pip
pip install mcp-server-git
python -m mcp_server_git
```

Follow [these](https://docs.astral.sh/uv/getting-started/installation/) instructions to install `uv` / `uvx` and [these](https://pip.pypa.io/en/stable/installation/) to install `pip`.

### Using an MCP Client
However, running a server on its own isn't very useful, and should instead be configured into an MCP client. For example, here's the Claude Desktop configuration to use the above server:

```json
{
  "mcpServers": {
    "memory": {
      "command": "npx",
      "args": ["-y", "@modelcontextprotocol/server-memory"]
    }
  }
}
```

Additional examples of using the Claude Desktop as an MCP client might look like:

```json
{
  "mcpServers": {
    "filesystem": {
      "command": "npx",
      "args": ["-y", "@modelcontextprotocol/server-filesystem", "/path/to/allowed/files"]
    },
    "git": {
      "command": "uvx",
      "args": ["mcp-server-git", "--repository", "path/to/git/repo"]
    },
    "github": {
      "command": "npx",
      "args": ["-y", "@modelcontextprotocol/server-github"],
      "env": {
        "GITHUB_PERSONAL_ACCESS_TOKEN": "<YOUR_TOKEN>"
      }
    },
    "postgres": {
      "command": "npx",
      "args": ["-y", "@modelcontextprotocol/server-postgres", "postgresql://localhost/mydb"]
    }
  }
}
```

## 🛠️ Creating Your Own Server

Interested in creating your own MCP server? Visit the official documentation at [modelcontextprotocol.io](https://modelcontextprotocol.io/introduction) for comprehensive guides, best practices, and technical details on implementing MCP servers.

## 🤝 Contributing

See [CONTRIBUTING.md](CONTRIBUTING.md) for information about contributing to this repository.

## 🔒 Security

See [SECURITY.md](SECURITY.md) for reporting security vulnerabilities.

## 📜 License

This project is licensed under the MIT License - see the [LICENSE](LICENSE) file for details.

## 💬 Community

- [GitHub Discussions](https://github.com/orgs/modelcontextprotocol/discussions)

## ⭐ Support

If you find MCP servers useful, please consider starring the repository and contributing new servers or improvements!

---

Managed by Anthropic, but built together with the community. The Model Context Protocol is open source and we encourage everyone to contribute their own servers and improvements!<|MERGE_RESOLUTION|>--- conflicted
+++ resolved
@@ -831,11 +831,9 @@
 * **[SAP ABAP MCP Server SDK](https://github.com/abap-ai/mcp)** - Build SAP ABAP based MCP servers. ABAP 7.52 based with 7.02 downport; runs on R/3 & S/4HANA on-premises, currently not cloud-ready.
 * **[Spring AI MCP Server](https://docs.spring.io/spring-ai/reference/api/mcp/mcp-server-boot-starter-docs.html)** - Provides auto-configuration for setting up an MCP server in Spring Boot applications.
 * **[Template MCP Server](https://github.com/mcpdotdirect/template-mcp-server)** - A CLI tool to create a new Model Context Protocol server project with TypeScript support, dual transport options, and an extensible structure
-<<<<<<< HEAD
 * **[AgentR Universal MCP SDK](https://github.com/universal-mcp/universal-mcp)** - A python SDK to build MCP Servers with inbuilt credential management by **[Agentr](https://agentr.dev/home)**
-=======
 * **[Vercel MCP Adapter](https://github.com/vercel/mcp-adapter)** (Typescript) - A simple package to start serving an MCP server on most major JS meta-frameworks including Next, Nuxt, Svelte, and more.
->>>>>>> ce51d2ab
+
 
 ### For clients
 
