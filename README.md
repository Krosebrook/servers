# Model Context Protocol servers

This repository is a collection of *reference implementations* for the [Model Context Protocol](https://modelcontextprotocol.io/) (MCP), as well as references
to community built servers and additional resources.

The servers in this repository showcase the versatility and extensibility of MCP, demonstrating how it can be used to give Large Language Models (LLMs) secure, controlled access to tools and data sources.
Each MCP server is implemented with either the [Typescript MCP SDK](https://github.com/modelcontextprotocol/typescript-sdk) or [Python MCP SDK](https://github.com/modelcontextprotocol/python-sdk).

> Note: Lists in this README are maintained in alphabetical order to minimize merge conflicts when adding new items.

## 🌟 Reference Servers

These servers aim to demonstrate MCP features and the TypeScript and Python SDKs.

- **[AWS KB Retrieval](src/aws-kb-retrieval-server)** - Retrieval from AWS Knowledge Base using Bedrock Agent Runtime
- **[Brave Search](src/brave-search)** - Web and local search using Brave's Search API
- **[EverArt](src/everart)** - AI image generation using various models
- **[Everything](src/everything)** - Reference / test server with prompts, resources, and tools
- **[Fetch](src/fetch)** - Web content fetching and conversion for efficient LLM usage
- **[Filesystem](src/filesystem)** - Secure file operations with configurable access controls
- **[Git](src/git)** - Tools to read, search, and manipulate Git repositories
- **[GitHub](src/github)** - Repository management, file operations, and GitHub API integration
- **[GitLab](src/gitlab)** - GitLab API, enabling project management
- **[Google Drive](src/gdrive)** - File access and search capabilities for Google Drive
- **[Google Maps](src/google-maps)** - Location services, directions, and place details
- **[Memory](src/memory)** - Knowledge graph-based persistent memory system
- **[PostgreSQL](src/postgres)** - Read-only database access with schema inspection
- **[Puppeteer](src/puppeteer)** - Browser automation and web scraping
- **[Redis](src/redis)** - Interact with Redis key-value stores
- **[Sentry](src/sentry)** - Retrieving and analyzing issues from Sentry.io
- **[Sequential Thinking](src/sequentialthinking)** - Dynamic and reflective problem-solving through thought sequences
- **[Slack](src/slack)** - Channel management and messaging capabilities
- **[Sqlite](src/sqlite)** - Database interaction and business intelligence capabilities
- **[Time](src/time)** - Time and timezone conversion capabilities

## 🤝 Third-Party Servers

### 🎖️ Official Integrations

Official integrations are maintained by companies building production ready MCP servers for their platforms.

- <img height="12" width="12" src="https://www.21st.dev/favicon.ico" alt="21st.dev Logo" /> **[21st.dev Magic](https://github.com/21st-dev/magic-mcp)** - Create crafted UI components inspired by the best 21st.dev design engineers.
- <img height="12" width="12" src="https://invoxx-public-bucket.s3.eu-central-1.amazonaws.com/frontend-resources/adfin-logo-small.svg" alt="Adfin Logo" /> **[Adfin](https://github.com/Adfin-Engineering/mcp-server-adfin)** - The only platform you need to get paid - all payments in one place, invoicing and accounting reconciliations with [Adfin](https://www.adfin.com/).
- <img height="12" width="12" src="https://www.agentql.com/favicon/favicon.png" alt="AgentQL Logo" /> **[AgentQL](https://github.com/tinyfish-io/agentql-mcp)** - Enable AI agents to get structured data from unstructured web with [AgentQL](https://www.agentql.com/).
- <img height="12" width="12" src="https://agentrpc.com/favicon.ico" alt="AgentRPC Logo" /> **[AgentRPC](https://github.com/agentrpc/agentrpc)** - Connect to any function, any language, across network boundaries using [AgentRPC](https://www.agentrpc.com/).
- <img height="12" width="12" src="https://aiven.io/favicon.ico" alt="Aiven Logo" /> **[Aiven](https://github.com/Aiven-Open/mcp-aiven)** - Navigate your [Aiven projects](https://go.aiven.io/mcp-server) and interact with the PostgreSQL®, Apache Kafka®, ClickHouse® and OpenSearch® services
- <img height="12" width="12" src="https://iotdb.apache.org/img/logo.svg" alt="Apache IoTDB Logo" /> **[Apache IoTDB](https://github.com/apache/iotdb-mcp-server)** - MCP Server for [Apache IoTDB](https://github.com/apache/iotdb) database and its tools
- <img height="12" width="12" src="https://apify.com/favicon.ico" alt="Apify Logo" /> **[Apify](https://github.com/apify/actors-mcp-server)** - [Actors MCP Server](https://apify.com/apify/actors-mcp-server): Use 3,000+ pre-built cloud tools to extract data from websites, e-commerce, social media, search engines, maps, and more
- <img height="12" width="12" src="https://2052727.fs1.hubspotusercontent-na1.net/hubfs/2052727/cropped-cropped-apimaticio-favicon-1-32x32.png" alt="APIMatic Logo" /> **[APIMatic MCP](https://github.com/apimatic/apimatic-validator-mcp)** - APIMatic MCP Server is used to validate OpenAPI specifications using [APIMatic](https://www.apimatic.io/). The server processes OpenAPI files and returns validation summaries by leveraging APIMatic’s API.
- <img height="12" width="12" src="https://resources.audiense.com/hubfs/favicon-1.png" alt="Audiense Logo" /> **[Audiense Insights](https://github.com/AudienseCo/mcp-audiense-insights)** - Marketing insights and audience analysis from [Audiense](https://www.audiense.com/products/audiense-insights) reports, covering demographic, cultural, influencer, and content engagement analysis.
- <img height="12" width="12" src="https://axiom.co/favicon.ico" alt="Axiom Logo" /> **[Axiom](https://github.com/axiomhq/mcp-server-axiom)** - Query and analyze your Axiom logs, traces, and all other event data in natural language
- <img height="12" width="12" src="https://www.bankless.com/favicon.ico" alt="Bankless Logo" /> **[Bankless Onchain](https://github.com/bankless/onchain-mcp)** - Query Onchain data, like ERC20 tokens, transaction history, smart contract state.
- <img height="12" width="12" src="https://bicscan.io/favicon.png" alt="BICScan Logo" /> **[BICScan](https://github.com/ahnlabio/bicscan-mcp)** - Risk score / asset holdings of EVM blockchain address (EOA, CA, ENS) and even domain names.
- <img height="12" width="12" src="https://www.box.com/favicon.ico" alt="Box Logo" /> **[Box](https://github.com/box-community/mcp-server-box)** - Interact with the Intelligent Content Management platform through Box AI.
- <img height="12" width="12" src="https://browserbase.com/favicon.ico" alt="Browserbase Logo" /> **[Browserbase](https://github.com/browserbase/mcp-server-browserbase)** - Automate browser interactions in the cloud (e.g. web navigation, data extraction, form filling, and more)
- <img height="12" width="12" src="https://www.chargebee.com/static/resources/brand/favicon.png" /> **[Chargebee](https://github.com/chargebee/agentkit/tree/main/modelcontextprotocol)** - MCP Server that connects AI agents to [Chargebee platform](https://www.chargebee.com).
- <img height="12" width="12" src="https://trychroma.com/_next/static/media/chroma-logo.ae2d6e4b.svg" /> **[Chroma](https://github.com/chroma-core/chroma-mcp)** - Embeddings, vector search, document storage, and full-text search with the open-source AI application database
- <img height="12" width="12" src="https://www.chronulus.com/favicon/chronulus-logo-blue-on-alpha-square-128x128.ico" alt="Chronulus AI Logo" /> **[Chronulus AI](https://github.com/ChronulusAI/chronulus-mcp)** - Predict anything with Chronulus AI forecasting and prediction agents.
- <img height="12" width="12" src="https://circleci.com/favicon.ico" alt="CircleCI Logo" /> **[CircleCI](https://github.com/CircleCI-Public/mcp-server-circleci)** - Enable AI Agents to fix build failures from CircleCI.
- <img height="12" width="12" src="https://clickhouse.com/favicon.ico" alt="ClickHouse Logo" /> **[ClickHouse](https://github.com/ClickHouse/mcp-clickhouse)** - Query your [ClickHouse](https://clickhouse.com/) database server.
- <img height="12" width="12" src="https://cdn.simpleicons.org/cloudflare" /> **[Cloudflare](https://github.com/cloudflare/mcp-server-cloudflare)** - Deploy, configure & interrogate your resources on the Cloudflare developer platform (e.g. Workers/KV/R2/D1)
- <img height="12" width="12" src="https://codelogic.com/wp-content/themes/codelogic/assets/img/favicon.png" alt="CodeLogic Logo" /> **[CodeLogic](https://github.com/CodeLogicIncEngineering/codelogic-mcp-server)** - Interact with [CodeLogic](https://codelogic.com), a Software Intelligence platform that graphs complex code and data architecture dependencies, to boost AI accuracy and insight.
- <img height="12" width="12" src="https://www.comet.com/favicon.ico" alt="Comet Logo" /> **[Comet Opik](https://github.com/comet-ml/opik-mcp)** - Query and analyze your [Opik](https://github.com/comet-ml/opik) logs, traces, prompts and all other telemtry data from your LLMs in natural language.
- <img height="12" width="12" src="https://www.convex.dev/favicon.ico" /> **[Convex](https://stack.convex.dev/convex-mcp-server)** - Introspect and query your apps deployed to Convex.
- <img height="12" width="12" src="http://app.itsdart.com/static/img/favicon.png" alt="Dart Logo" /> **[Dart](https://github.com/its-dart/dart-mcp-server)** - Interact with task, doc, and project data in [Dart](https://itsdart.com), an AI-native project management tool
- <img height="12" width="12" src="https://www.devhub.com/img/upload/favicon-196x196-dh.png" alt="DevHub Logo" /> **[DevHub](https://github.com/devhub/devhub-cms-mcp)** - Manage and utilize website content within the [DevHub](https://www.devhub.com) CMS platform
- <img height="12" width="12" src="https://e2b.dev/favicon.ico" alt="E2B Logo" /> **[E2B](https://github.com/e2b-dev/mcp-server)** - Run code in secure sandboxes hosted by [E2B](https://e2b.dev)
- <img height="12" width="12" src="https://static.edubase.net/media/brand/favicon/favicon-32x32.png" alt="EduBase Logo" /> **[EduBase](https://github.com/EduBase/MCP)** - Interact with [EduBase](https://www.edubase.net), a comprehensive e-learning platform with advanced quizzing, exam management, and content organization capabilities
- <img height="12" width="12" src="https://www.elastic.co/favicon.ico" alt="Elasticsearch Logo" /> **[Elasticsearch](https://github.com/elastic/mcp-server-elasticsearch)** - Query your data in [Elasticsearch](https://www.elastic.co/elasticsearch)
- <img height="12" width="12" src="https://esignatures.com/favicon.ico" alt="eSignatures Logo" /> **[eSignatures](https://github.com/esignaturescom/mcp-server-esignatures)** - Contract and template management for drafting, reviewing, and sending binding contracts.
- <img height="12" width="12" src="https://exa.ai/images/favicon-32x32.png" alt="Exa Logo" /> **[Exa](https://github.com/exa-labs/exa-mcp-server)** - Search Engine made for AIs by [Exa](https://exa.ai)
- <img height="12" width="12" src="https://fewsats.com/favicon.svg" alt="Fewsats Logo" /> **[Fewsats](https://github.com/Fewsats/fewsats-mcp)** - Enable AI Agents to purchase anything in a secure way using [Fewsats](https://fewsats.com)
- <img height="12" width="12" src="https://fibery.io/favicon.svg" alt="Fibery Logo" /> **[Fibery](https://github.com/Fibery-inc/fibery-mcp-server)** - Perform queries and entity operations in your [Fibery](https://fibery.io) workspace.
- <img height="12" width="12" src="https://financialdatasets.ai/favicon.ico" alt="Financial Datasets Logo" /> **[Financial Datasets](https://github.com/financial-datasets/mcp-server)** - Stock market API made for AI agents
- <img height="12" width="12" src="https://firecrawl.dev/favicon.ico" alt="Firecrawl Logo" /> **[Firecrawl](https://github.com/mendableai/firecrawl-mcp-server)** - Extract web data with [Firecrawl](https://firecrawl.dev)
- <img height="12" width="12" src="https://fireproof.storage/favicon.ico" alt="Fireproof Logo" /> **[Fireproof](https://github.com/fireproof-storage/mcp-database-server)** - Immutable ledger database with live synchronization
- <img height="12" width="12" src="https://gitee.com/favicon.ico" alt="Gitee Logo" /> **[Gitee](https://github.com/oschina/mcp-gitee)** - Gitee API integration, repository, issue, and pull request management, and more.
- <img height="12" width="12" src="https://cdn.prod.website-files.com/6605a2979ff17b2cd1939cd4/6605a460de47e7596ed84f06_icon256.png" alt="gotoHuman Logo" /> **[gotoHuman](https://github.com/gotohuman/gotohuman-mcp-server)** - Human-in-the-loop platform - Allow AI agents and automations to send requests for approval to your [gotoHuman](https://www.gotohuman.com) inbox.
- <img height="12" width="12" src="https://grafana.com/favicon.ico" alt="Grafana Logo" /> **[Grafana](https://github.com/grafana/mcp-grafana)** - Search dashboards, investigate incidents and query datasources in your Grafana instance
- <img height="12" width="12" src="https://framerusercontent.com/images/KCOWBYLKunDff1Dr452y6EfjiU.png" alt="Graphlit Logo" /> **[Graphlit](https://github.com/graphlit/graphlit-mcp-server)** - Ingest anything from Slack to Gmail to podcast feeds, in addition to web crawling, into a searchable [Graphlit](https://www.graphlit.com) project.
- <img height="12" width="12" src="https://greptime.com/favicon.ico" alt="Greptime Logo" /> **[GreptimeDB](https://github.com/GreptimeTeam/greptimedb-mcp-server)** - Provides AI assistants with a secure and structured way to explore and analyze data in [GreptimeDB](https://github.com/GreptimeTeam/greptimedb).
- <img height="12" width="12" src="https://www.herokucdn.com/favicons/favicon.ico" alt="Heroku Logo" /> **[Heroku](https://github.com/heroku/heroku-mcp-server)** - Interact with the Heroku Platform through LLM-driven tools for managing apps, add-ons, dynos, databases, and more.
- <img height="12" width="12" src="https://img.alicdn.com/imgextra/i3/O1CN01d9qrry1i6lTNa2BRa_!!6000000004364-2-tps-218-200.png" alt="Hologres Logo" /> **[Hologres](https://github.com/aliyun/alibabacloud-hologres-mcp-server)** - Connect to a [Hologres](https://www.alibabacloud.com/en/product/hologres) instance, get table metadata, query and analyze data.
- <img height="12" width="12" src="https://hyperbrowser-assets-bucket.s3.us-east-1.amazonaws.com/Hyperbrowser-logo.png" alt="Hyperbrowsers23 Logo" /> **[Hyperbrowser](https://github.com/hyperbrowserai/mcp)** - [Hyperbrowser](https://www.hyperbrowser.ai/) is the next-generation platform empowering AI agents and enabling effortless, scalable browser automation.
- **[IBM wxflows](https://github.com/IBM/wxflows/tree/main/examples/mcp/javascript)** - Tool platform by IBM to build, test and deploy tools for any data source
- <img height="12" width="12" src="https://forevervm.com/icon.png" alt="ForeverVM Logo" /> **[ForeverVM](https://github.com/jamsocket/forevervm/tree/main/javascript/mcp-server)** - Run Python in a code sandbox.
- <img height="12" width="12" src="https://www.getinboxzero.com/icon.png" alt="Inbox Zero Logo" /> **[Inbox Zero](https://github.com/elie222/inbox-zero/tree/main/apps/mcp-server)** - AI personal assistant for email [Inbox Zero](https://www.getinboxzero.com)
- <img height="12" width="12" src="https://inkeep.com/favicon.ico" alt="Inkeep Logo" /> **[Inkeep](https://github.com/inkeep/mcp-server-python)** - RAG Search over your content powered by [Inkeep](https://inkeep.com)
- <img height="12" width="12" src="https://integration.app/favicon.ico" alt="Integration App Icon" /> **[Integration App](https://github.com/integration-app/mcp-server)** - Interact with any other SaaS applications on behalf of your customers.
- <img height="12" width="12" src="https://cdn.simpleicons.org/jetbrains" /> **[JetBrains](https://github.com/JetBrains/mcp-jetbrains)** – Work on your code with JetBrains IDEs
- <img height="12" width="12" src="https://kagi.com/favicon.ico" alt="Kagi Logo" /> **[Kagi Search](https://github.com/kagisearch/kagimcp)** - Search the web using Kagi's search API
- <img height="12" width="12" src="https://connection.keboola.com/favicon.ico" alt="Keboola Logo" /> **[Keboola](https://github.com/keboola/keboola-mcp-server)** - Build robust data workflows, integrations, and analytics on a single intuitive platform.
- <img height="12" width="12" src="https://laratranslate.com/favicon.ico" alt="Lara Translate Logo" /> **[Lara Translate](https://github.com/translated/lara-mcp)** - MCP Server for Lara Translate API, enabling powerful translation capabilities with support for language detection and context-aware translations.
- <img height="12" width="12" src="https://logfire.pydantic.dev/favicon.ico" alt="Logfire Logo" /> **[Logfire](https://github.com/pydantic/logfire-mcp)** - Provides access to OpenTelemetry traces and metrics through Logfire.
- <img height="12" width="12" src="https://langfuse.com/favicon.ico" alt="Langfuse Logo" /> **[Langfuse Prompt Management](https://github.com/langfuse/mcp-server-langfuse)** - Open-source tool for collaborative editing, versioning, evaluating, and releasing prompts.
- <img height="12" width="12" src="https://lingo.dev/favicon.ico" alt="Lingo.dev Logo" /> **[Lingo.dev](https://github.com/lingodotdev/lingo.dev/blob/main/mcp.md)** - Make your AI agent speak every language on the planet, using [Lingo.dev](https://lingo.dev) Localization Engine.
- <img height="12" width="12" src="https://www.mailgun.com/favicon.ico" alt="Mailgun Logo" /> **[Mailgun](https://github.com/mailgun/mailgun-mcp-server)** - Interact with Mailgun API.
- <img height="12" width="12" src="https://www.make.com/favicon.ico" alt="Make Logo" /> **[Make](https://github.com/integromat/make-mcp-server)** - Turn your [Make](https://www.make.com/) scenarios into callable tools for AI assistants.
- <img height="12" width="12" src="https://www.meilisearch.com/favicon.ico" alt="Meilisearch Logo" /> **[Meilisearch](https://github.com/meilisearch/meilisearch-mcp)** - Interact & query with Meilisearch (Full-text & semantic search API)
- <img height="12" width="12" src="https://metoro.io/static/images/logos/Metoro.svg" /> **[Metoro](https://github.com/metoro-io/metoro-mcp-server)** - Query and interact with kubernetes environments monitored by Metoro
- <img height="12" width="12" src="https://milvus.io/favicon-32x32.png" /> **[Milvus](https://github.com/zilliztech/mcp-server-milvus)** - Search, Query and interact with data in your Milvus Vector Database.
- <img height="12" width="12" src="https://www.motherduck.com/favicon.ico" alt="MotherDuck Logo" /> **[MotherDuck](https://github.com/motherduckdb/mcp-server-motherduck)** - Query and analyze data with MotherDuck and local DuckDB
- <img height="12" width="12" src="https://needle-ai.com/images/needle-logo-orange-2-rounded.png" alt="Needle AI Logo" /> **[Needle](https://github.com/needle-ai/needle-mcp)** - Production-ready RAG out of the box to search and retrieve data from your own documents.
- <img height="12" width="12" src="https://neo4j.com/favicon.ico" alt="Neo4j Logo" /> **[Neo4j](https://github.com/neo4j-contrib/mcp-neo4j/)** - Neo4j graph database server (schema + read/write-cypher) and separate graph database backed memory
- <img height="12" width="12" src="https://avatars.githubusercontent.com/u/183852044?s=48&v=4" alt="Neon Logo" /> **[Neon](https://github.com/neondatabase/mcp-server-neon)** - Interact with the Neon serverless Postgres platform
- <img height="12" width="12" src="https://avatars.githubusercontent.com/u/82347605?s=48&v=4" alt="OceanBase Logo" /> **[OceanBase](https://github.com/oceanbase/mcp-oceanbase)** - MCP Server for OceanBase database and its tools
- <img height="12" width="12" src="https://docs.octagonagents.com/logo.svg" alt="Octagon Logo" /> **[Octagon](https://github.com/OctagonAI/octagon-mcp-server)** - Deliver real-time investment research with extensive private and public market data.
- <img height="12" width="12" src="https://oxylabs.io/favicon.ico" alt="Oxylabs Logo" /> **[Oxylabs](https://github.com/oxylabs/oxylabs-mcp)** - Scrape websites with Oxylabs Web API, supporting dynamic rendering and parsing for structured data extraction.
- <img height="12" width="12" src="https://developer.paddle.com/favicon.svg" alt="Paddle Logo" /> **[Paddle](https://github.com/PaddleHQ/paddle-mcp-server)** - Interact with the Paddle API. Manage product catalog, billing and subscriptions, and reports.
- <img height="12" width="12" src="https://www.paypalobjects.com/webstatic/icon/favicon.ico" alt="PayPal Logo" /> **[PayPal](https://mcp.paypal.com)** - PayPal's official MCP server.
- <img height="12" width="12" src="https://www.perplexity.ai/favicon.ico" alt="Perplexity Logo" /> **[Perplexity](https://github.com/ppl-ai/modelcontextprotocol)** - An MCP server that connects to Perplexity's Sonar API, enabling real-time web-wide research in conversational AI.
- <img height="12" width="12" src="https://qdrant.tech/img/brand-resources-logos/logomark.svg" /> **[Qdrant](https://github.com/qdrant/mcp-server-qdrant/)** - Implement semantic memory layer on top of the Qdrant vector search engine
- <img height="12" width="12" src="https://www.ramp.com/favicon.ico" /> **[Ramp](https://github.com/ramp-public/ramp-mcp)** - Interact with [Ramp](https://ramp.com)'s Developer API to run analysis on your spend and gain insights leveraging LLMs
- **[Raygun](https://github.com/MindscapeHQ/mcp-server-raygun)** - Interact with your crash reporting and real using monitoring data on your Raygun account
- <img height="12" width="12" src="https://www.rember.com/favicon.ico" alt="Rember Logo" /> **[Rember](https://github.com/rember/rember-mcp)** - Create spaced repetition flashcards in [Rember](https://rember.com) to remember anything you learn in your chats
- <img height="12" width="12" src="https://riza.io/favicon.ico" alt="Riza logo" /> **[Riza](https://github.com/riza-io/riza-mcp)** - Arbitrary code execution and tool-use platform for LLMs by [Riza](https://riza.io)
- <img height="12" width="12" src="https://pics.fatwang2.com/56912e614b35093426c515860f9f2234.svg" /> [Search1API](https://github.com/fatwang2/search1api-mcp) - One API for Search, Crawling, and Sitemaps
- <img height="12" width="12" src="https://screenshotone.com/favicon.ico" alt="ScreenshotOne Logo" /> **[ScreenshotOne](https://github.com/screenshotone/mcp/)** - Render website screenshots with [ScreenshotOne](https://screenshotone.com/)
- <img height="12" width="12" src="https://semgrep.dev/favicon.ico" alt="Semgrep Logo" /> **[Semgrep](https://github.com/semgrep/mcp)** - Enable AI agents to secure code with [Semgrep](https://semgrep.dev/).
- <img height="12" width="12" src="https://www.singlestore.com/favicon-32x32.png?v=277b9cbbe31e8bc416504cf3b902d430"/> **[SingleStore](https://github.com/singlestore-labs/mcp-server-singlestore)** - Interact with the SingleStore database platform
- <img height="12" width="12" src="https://www.starrocks.io/favicon.ico" alt="StarRocks Logo" /> **[StarRocks](https://github.com/StarRocks/mcp-server-starrocks)** - Interact with [StarRocks](https://www.starrocks.io/)
- <img height="12" width="12" src="https://stripe.com/favicon.ico" alt="Stripe Logo" /> **[Stripe](https://github.com/stripe/agent-toolkit)** - Interact with Stripe API
- <img height="12" width="12" src="https://tavily.com/favicon.ico" alt="Tavily Logo" /> **[Tavily](https://github.com/tavily-ai/tavily-mcp)** - Search engine for AI agents (search + extract) powered by [Tavily](https://tavily.com/)
- <img height="12" width="12" src="https://thirdweb.com/favicon.ico" alt="Thirdweb Logo" /> **[Thirdweb](https://github.com/thirdweb-dev/ai/tree/main/python/thirdweb-mcp)** - Read/write to over 2k blockchains, enabling data querying, contract analysis/deployment, and transaction execution, powered by [Thirdweb](https://thirdweb.com/)
- <img height="12" width="12" src="https://www.tinybird.co/favicon.ico" alt="Tinybird Logo" /> **[Tinybird](https://github.com/tinybirdco/mcp-tinybird)** - Interact with Tinybird serverless ClickHouse platform
- <img height="12" width="12" src="https://unifai.network/favicon.ico" alt="UnifAI Logo" /> **[UnifAI](https://github.com/unifai-network/unifai-mcp-server)** - Dynamically search and call tools using [UnifAI Network](https://unifai.network)
- <img height="12" width="12" src="https://framerusercontent.com/images/plcQevjrOYnyriuGw90NfQBPoQ.jpg" alt="Unstructured Logo" /> **[Unstructured](https://github.com/Unstructured-IO/UNS-MCP)** - Set up and interact with your unstructured data processing workflows in [Unstructured Platform](https://unstructured.io)
- **[Vectorize](https://github.com/vectorize-io/vectorize-mcp-server/)** - [Vectorize](https://vectorize.io) MCP server for advanced retrieval, Private Deep Research, Anything-to-Markdown file extraction and text chunking.
- <img height="12" width="12" src="https://verodat.io/assets/favicon-16x16.png" alt="Verodat Logo" /> **[Verodat](https://github.com/Verodat/verodat-mcp-server)** - Interact with Verodat AI Ready Data platform
- <img height="12" width="12" src="https://www.veyrax.com/favicon.ico" alt="VeyraX Logo" /> **[VeyraX](https://github.com/VeyraX/veyrax-mcp)** - Single tool to control all 100+ API integrations, and UI components
- <img height="12" width="12" src="https://www.xero.com/favicon.ico" alt="Xero Logo" /> **[Xero](https://github.com/XeroAPI/xero-mcp-server)** - Interact with the accounting data in your business using our official MCP server
- <img height="12" width="12" src="https://cdn.zapier.com/zapier/images/favicon.ico" alt="Zapier Logo" /> **[Zapier](https://zapier.com/mcp)** - Connect your AI Agents to 8,000 apps instantly.
- **[ZenML](https://github.com/zenml-io/mcp-zenml)** - Interact with your MLOps and LLMOps pipelines through your [ZenML](https://www.zenml.io) MCP server

### 🌎 Community Servers

A growing set of community-developed and maintained servers demonstrates various applications of MCP across different domains.

> **Note:** Community servers are **untested** and should be used at **your own risk**. They are not affiliated with or endorsed by Anthropic.
- **[Ableton Live](https://github.com/Simon-Kansara/ableton-live-mcp-server)** - an MCP server to control Ableton Live.
- **[Airbnb](https://github.com/openbnb-org/mcp-server-airbnb)** - Provides tools to search Airbnb and get listing details.
- **[AI Agent Marketplace Index](https://github.com/AI-Agent-Hub/ai-agent-marketplace-index-mcp)** - MCP server to search more than 5000+ AI agents and tools of various categories from [AI Agent Marketplace Index](http://www.deepnlp.org/store/ai-agent) and monitor traffic of AI Agents.
- **[Algorand](https://github.com/GoPlausible/algorand-mcp)** - A comprehensive MCP server for tooling interactions (40+) and resource accessibility (60+) plus many useful prompts for interacting with the Algorand blockchain.
- **[Airflow](https://github.com/yangkyeongmo/mcp-server-apache-airflow)** - A MCP Server that connects to [Apache Airflow](https://airflow.apache.org/) using official python client.
- **[Airtable](https://github.com/domdomegg/airtable-mcp-server)** - Read and write access to [Airtable](https://airtable.com/) databases, with schema inspection.
- **[Airtable](https://github.com/felores/airtable-mcp)** - Airtable Model Context Protocol Server.
- **[AlphaVantage](https://github.com/calvernaz/alphavantage)** - MCP server for stock market data API [AlphaVantage](https://www.alphavantage.co)
- **[Anki](https://github.com/scorzeth/anki-mcp-server)** - An MCP server for interacting with your [Anki](https://apps.ankiweb.net) decks and cards.
- **[Any Chat Completions](https://github.com/pyroprompts/any-chat-completions-mcp)** - Interact with any OpenAI SDK Compatible Chat Completions API like OpenAI, Perplexity, Groq, xAI and many more.
- **[Apple Calendar](https://github.com/Omar-v2/mcp-ical)** - An MCP server that allows you to interact with your MacOS Calendar through natural language, including features such as event creation, modification, schedule listing, finding free time slots etc.
- **[ArangoDB](https://github.com/ravenwits/mcp-server-arangodb)** - MCP Server that provides database interaction capabilities through [ArangoDB](https://arangodb.com/).
- **[Arduino](https://github.com/vishalmysore/choturobo)** - MCP Server that enables AI-powered robotics using Claude AI and Arduino (ESP32) for real-world automation and interaction with robots.
- **[Atlassian](https://github.com/sooperset/mcp-atlassian)** - Interact with Atlassian Cloud products (Confluence and Jira) including searching/reading Confluence spaces/pages, accessing Jira issues, and project metadata.
- **[Attestable MCP](https://github.com/co-browser/attestable-mcp-server)** - An MCP server running inside a trusted execution environment (TEE) via Gramine, showcasing remote attestation using [RA-TLS](https://gramine.readthedocs.io/en/stable/attestation.html). This allows an MCP client to verify the server before conencting.
- **[AWS](https://github.com/rishikavikondala/mcp-server-aws)** - Perform operations on your AWS resources using an LLM.
- **[AWS Athena](https://github.com/lishenxydlgzs/aws-athena-mcp)** - A MCP server for AWS Athena to run SQL queries on Glue Catalog.
- **[AWS Cost Explorer](https://github.com/aarora79/aws-cost-explorer-mcp-server)** - Optimize your AWS spend (including Amazon Bedrock spend) with this MCP server by examining spend across regions, services, instance types and foundation models ([demo video](https://www.youtube.com/watch?v=WuVOmYLRFmI&feature=youtu.be)).
- **[AWS Resources Operations](https://github.com/baryhuang/mcp-server-aws-resources-python)** - Run generated python code to securely query or modify any AWS resources supported by boto3.
- **[AWS S3](https://github.com/aws-samples/sample-mcp-server-s3)** - A sample MCP server for AWS S3 that flexibly fetches objects from S3 such as PDF documents.
- **[Azure ADX](https://github.com/pab1it0/adx-mcp-server)** - Query and analyze Azure Data Explorer databases.
- **[Azure DevOps](https://github.com/Vortiago/mcp-azure-devops)** - An MCP server that provides a bridge to Azure DevOps services, enabling AI assistants to query and manage work items.
- **[Baidu AI Search](https://github.com/baidubce/app-builder/tree/master/python/mcp_server/ai_search)** - Web search with Baidu Cloud's AI Search
- **[Base Free USDC Transfer](https://github.com/magnetai/mcp-free-usdc-transfer)** - Send USDC on [Base](https://base.org) for free using Claude AI! Built with [Coinbase CDP](https://docs.cdp.coinbase.com/mpc-wallet/docs/welcome).
* **[Basic Memory](https://github.com/basicmachines-co/basic-memory)** - Local-first knowledge management system that builds a semantic graph from Markdown files, enabling persistent memory across conversations with LLMs.
- **[BigQuery](https://github.com/LucasHild/mcp-server-bigquery)** (by LucasHild) - This server enables LLMs to inspect database schemas and execute queries on BigQuery.
- **[BigQuery](https://github.com/ergut/mcp-bigquery-server)** (by ergut) - Server implementation for Google BigQuery integration that enables direct BigQuery database access and querying capabilities
- **[Bing Web Search API](https://github.com/leehanchung/bing-search-mcp)** (by hanchunglee) - Server implementation for Microsoft Bing Web Search API.
- **[Bitable MCP](https://github.com/lloydzhou/bitable-mcp)** (by lloydzhou) - MCP server provides access to Lark Bitable through the Model Context Protocol. It allows users to interact with Bitable tables using predefined tools.
- **[Blender](https://github.com/ahujasid/blender-mcp)** (by ahujasid) - Blender integration allowing prompt enabled 3D scene creation, modeling and manipulation.
- **[browser-use](https://github.com/co-browser/browser-use-mcp-server)** (by co-browser) - browser-use MCP server with dockerized playwright + chromium + vnc. supports stdio & resumable http.
- **[Bsc-mcp](https://github.com/TermiX-official/bsc-mcp)** The first MCP server that serves as the bridge between AI and BNB Chain, enabling AI agents to execute complex on-chain operations through seamless integration with the BNB Chain, including transfer, swap, launch, security check on any token and even more.
- **[Calculator](https://github.com/githejie/mcp-server-calculator)** - This server enables LLMs to use calculator for precise numerical calculations.
- **[CFBD API](https://github.com/lenwood/cfbd-mcp-server)** - An MCP server for the [College Football Data API](https://collegefootballdata.com/).
- **[ChatMCP](https://github.com/AI-QL/chat-mcp)** – An Open Source Cross-platform GUI Desktop application compatible with Linux, macOS, and Windows, enabling seamless interaction with MCP servers across dynamically selectable LLMs, by **[AIQL](https://github.com/AI-QL)**
- **[ChatSum](https://github.com/mcpso/mcp-server-chatsum)** - Query and Summarize chat messages with LLM. by [mcpso](https://mcp.so)
- **[Chroma](https://github.com/privetin/chroma)** - Vector database server for semantic document search and metadata filtering, built on Chroma
- **[ClaudePost](https://github.com/ZilongXue/claude-post)** - ClaudePost enables seamless email management for Gmail, offering secure features like email search, reading, and sending.
- **[Cloudinary](https://github.com/felores/cloudinary-mcp-server)** - Cloudinary Model Context Protocol Server to upload media to Cloudinary and get back the media link and details.
- **[code-assistant](https://github.com/stippi/code-assistant)** - A coding assistant MCP server that allows to explore a code-base and make changes to code. Should be used with trusted repos only (insufficient protection against prompt injections).
- **[code-executor](https://github.com/bazinga012/mcp_code_executor)** - An MCP server that allows LLMs to execute Python code within a specified Conda environment.
- **[code-sandbox-mcp](https://github.com/Automata-Labs-team/code-sandbox-mcp)** - An MCP server to create secure code sandbox environment for executing code within Docker containers.
- **[cognee-mcp](https://github.com/topoteretes/cognee/tree/main/cognee-mcp)** - GraphRAG memory server with customizable ingestion, data processing and search
- **[coin_api_mcp](https://github.com/longmans/coin_api_mcp)** - Provides access to [coinmarketcap](https://coinmarketcap.com/) cryptocurrency data.
- **[Contentful-mcp](https://github.com/ivo-toby/contentful-mcp)** - Read, update, delete, publish content in your [Contentful](https://contentful.com) space(s) from this MCP Server.
- **[crypto-feargreed-mcp](https://github.com/kukapay/crypto-feargreed-mcp)**  -  Providing real-time and historical Crypto Fear & Greed Index data.
- **[cryptopanic-mcp-server](https://github.com/kukapay/cryptopanic-mcp-server)** - Providing latest cryptocurrency news to AI agents, powered by CryptoPanic.
- **[Dappier](https://github.com/DappierAI/dappier-mcp)** - Connect LLMs to real-time, rights-cleared, proprietary data from trusted sources. Access specialized models for Real-Time Web Search, News, Sports, Financial Data, Crypto, and premium publisher content. Explore data models at [marketplace.dappier.com](https://marketplace.dappier.com/marketplace).
- **[Databricks](https://github.com/JordiNeil/mcp-databricks-server)** - Allows LLMs to run SQL queries, list and get details of jobs executions in a Databricks account.
- **[Datadog](https://github.com/GeLi2001/datadog-mcp-server)** - Datadog MCP Server for application tracing, monitoring, dashboard, incidents queries built on official datadog api.
- **[Data Exploration](https://github.com/reading-plus-ai/mcp-server-data-exploration)** - MCP server for autonomous data exploration on .csv-based datasets, providing intelligent insights with minimal effort. NOTE: Will execute arbitrary Python code on your machine, please use with caution!
- **[Dataset Viewer](https://github.com/privetin/dataset-viewer)** - Browse and analyze Hugging Face datasets with features like search, filtering, statistics, and data export
- **[DBHub](https://github.com/bytebase/dbhub/)** - Universal database MCP server connecting to MySQL, PostgreSQL, SQLite, DuckDB and etc.
- **[DeepSeek MCP Server](https://github.com/DMontgomery40/deepseek-mcp-server)** - Model Context Protocol server integrating DeepSeek's advanced language models, in addition to [other useful API endpoints](https://github.com/DMontgomery40/deepseek-mcp-server?tab=readme-ov-file#features)
- **[Deepseek_R1](https://github.com/66julienmartin/MCP-server-Deepseek_R1)** - A Model Context Protocol (MCP) server implementation connecting Claude Desktop with DeepSeek's language models (R1/V3)
- **[deepseek-thinker-mcp](https://github.com/ruixingshi/deepseek-thinker-mcp)** - A MCP (Model Context Protocol) provider Deepseek reasoning content to MCP-enabled AI Clients, like Claude Desktop. Supports access to Deepseek's thought processes from the Deepseek API service or from a local Ollama server.
- **[Descope](https://github.com/descope-sample-apps/descope-mcp-server)** - An MCP server to integrate with [Descope](https://descope.com) to search audit logs, manage users, and more.
- **[DevRev](https://github.com/kpsunil97/devrev-mcp-server)** - An MCP server to integrate with DevRev APIs to search through your DevRev Knowledge Graph where objects can be imported from diff. sources listed [here](https://devrev.ai/docs/import#available-sources).
- **[Dicom](https://github.com/ChristianHinge/dicom-mcp)** - An MCP server to query and retrieve medical images and for parsing and reading dicom-encapsulated documents (pdf etc.). 
- **[Dify](https://github.com/YanxingLiu/dify-mcp-server)** - A simple implementation of an MCP server for dify workflows.
- **[Discord](https://github.com/v-3/discordmcp)** - A MCP server to connect to Discord guilds through a bot and read and write messages in channels
- **[Discord](https://github.com/SaseQ/discord-mcp)** - A MCP server, which connects to Discord through a bot, and provides comprehensive integration with Discord.
- **[Discourse](https://github.com/AshDevFr/discourse-mcp-server)** - A MCP server to search Discourse posts on a Discourse forum.
- **[Docker](https://github.com/ckreiling/mcp-server-docker)** - Integrate with Docker to manage containers, images, volumes, and networks.
- **[Drupal](https://github.com/Omedia/mcp-server-drupal)** - Server for interacting with [Drupal](https://www.drupal.org/project/mcp) using STDIO transport layer.
- **[dune-analytics-mcp](https://github.com/kukapay/dune-analytics-mcp)** -  A mcp server that bridges Dune Analytics data to AI agents.
- **[EdgeOne Pages MCP](https://github.com/TencentEdgeOne/edgeone-pages-mcp)** - An MCP service for deploying HTML content to EdgeOne Pages and obtaining a publicly accessible URL.
- **[Elasticsearch](https://github.com/cr7258/elasticsearch-mcp-server)** - MCP server implementation that provides Elasticsearch interaction.
- **[ElevenLabs](https://github.com/mamertofabian/elevenlabs-mcp-server)** - A server that integrates with ElevenLabs text-to-speech API capable of generating full voiceovers with multiple voices.
- **[Ergo Blockchain MCP](https://github.com/marctheshark3/ergo-mcp)** -An MCP server to integrate Ergo Blockchain Node and Explorer APIs for checking address balances, analyzing transactions, viewing transaction history, performing forensic analysis of addresses, searching for tokens, and monitoring network status.
- **[Eunomia](https://github.com/whataboutyou-ai/eunomia-MCP-server)** - Extension of the Eunomia framework that connects Eunomia instruments with MCP servers
- **[EVM MCP Server](https://github.com/mcpdotdirect/evm-mcp-server)** - Comprehensive blockchain services for 30+ EVM networks, supporting native tokens, ERC20, NFTs, smart contracts, transactions, and ENS resolution.
- **[Everything Search](https://github.com/mamertofabian/mcp-everything-search)** - Fast file searching capabilities across Windows (using [Everything SDK](https://www.voidtools.com/support/everything/sdk/)), macOS (using mdfind command), and Linux (using locate/plocate command).
- **[Excel](https://github.com/haris-musa/excel-mcp-server)** - Excel manipulation including data reading/writing, worksheet management, formatting, charts, and pivot table.
- **[Fantasy PL](https://github.com/rishijatia/fantasy-pl-mcp)** - Give your coding agent direct access to up-to date Fantasy Premier League data
- **[fastn.ai – Unified API MCP Server](https://github.com/fastnai/mcp-fastn)** - A remote, dynamic MCP server with a unified API that connects to 1,000+ tools, actions, and workflows, featuring built-in authentication and monitoring.
- **[Fetch](https://github.com/zcaceres/fetch-mcp)** - A server that flexibly fetches HTML, JSON, Markdown, or plaintext.
- **[Fingertip](https://github.com/fingertip-com/fingertip-mcp)** - MCP server for Fingertip.com to search and create new sites.
- **[Figma](https://github.com/GLips/Figma-Context-MCP)** - Give your coding agent direct access to Figma file data, helping it one-shot design implementation.
- **[Firebase](https://github.com/gannonh/firebase-mcp)** - Server to interact with Firebase services including Firebase Authentication, Firestore, and Firebase Storage.
- **[FireCrawl](https://github.com/vrknetha/mcp-server-firecrawl)** - Advanced web scraping with JavaScript rendering, PDF support, and smart rate limiting
- **[FlightRadar24](https://github.com/sunsetcoder/flightradar24-mcp-server)** - A Claude Desktop MCP server that helps you track flights in real-time using Flightradar24 data.
- **[Ghost](https://github.com/MFYDev/ghost-mcp)** - A Model Context Protocol (MCP) server for interacting with Ghost CMS through LLM interfaces like Claude.
- **[Github Actions](https://github.com/ko1ynnky/github-actions-mcp-server)** - A Model Context Protocol (MCP) server for interacting with Github Actions.
- **[Glean](https://github.com/longyi1207/glean-mcp-server)** - A server that uses Glean API to search and chat.
- **[Gmail](https://github.com/GongRzhe/Gmail-MCP-Server)** - A Model Context Protocol (MCP) server for Gmail integration in Claude Desktop with auto authentication support.
- **[Gmail Headless](https://github.com/baryhuang/mcp-headless-gmail)** - Remote hostable MCP server that can get and send Gmail messages without local credential or file system setup.
- **[Goal Story](https://github.com/hichana/goalstory-mcp)** - a Goal Tracker and Visualization Tool for personal and professional development.
- **[GOAT](https://github.com/goat-sdk/goat/tree/main/typescript/examples/by-framework/model-context-protocol)** - Run more than +200 onchain actions on any blockchain including Ethereum, Solana and Base.
- **[Godot](https://github.com/Coding-Solo/godot-mcp)** - A MCP server providing comprehensive Godot engine integration for project editing, debugging, and scene management.
- **[Golang Filesystem Server](https://github.com/mark3labs/mcp-filesystem-server)** - Secure file operations with configurable access controls built with Go!
- **[Goodnews](https://github.com/VectorInstitute/mcp-goodnews)** - A simple MCP server that delivers curated positive and uplifting news stories.
- **[Google Calendar](https://github.com/v-3/google-calendar)** - Integration with Google Calendar to check schedules, find time, and add/delete events
- **[Google Calendar](https://github.com/nspady/google-calendar-mcp)** - Google Calendar MCP Server for managing Google calendar events. Also supports searching for events by attributes like title and location.
- **[Google Custom Search](https://github.com/adenot/mcp-google-search)** - Provides Google Search results via the Google Custom Search API
- **[Google Tasks](https://github.com/zcaceres/gtasks-mcp)** - Google Tasks API Model Context Protocol Server.
- **[GraphQL Schema](https://github.com/hannesj/mcp-graphql-schema)** - Allow LLMs to explore large GraphQL schemas without bloating the context.
- **[HDW LinkedIn](https://github.com/horizondatawave/hdw-mcp-server)** - Access to profile data and management of user account with [HorizonDataWave.ai](https://horizondatawave.ai/).
- **[Heurist Mesh Agent](https://github.com/heurist-network/heurist-mesh-mcp-server)** - Access specialized web3 AI agents for blockchain analysis, smart contract security, token metrics, and blockchain interactions through the [Heurist Mesh network](https://github.com/heurist-network/heurist-agent-framework/tree/main/mesh).
- **[Holaspirit](https://github.com/syucream/holaspirit-mcp-server)** - Interact with [Holaspirit](https://www.holaspirit.com/).
- **[Home Assistant](https://github.com/tevonsb/homeassistant-mcp)** - Interact with [Home Assistant](https://www.home-assistant.io/) including viewing and controlling lights, switches, sensors, and all other Home Assistant entities.
- **[Home Assistant](https://github.com/voska/hass-mcp)** - Docker-ready MCP server for Home Assistant with entity management, domain summaries, automation support, and guided conversations. Includes pre-built container images for easy installation.
- **[HubSpot](https://github.com/buryhuang/mcp-hubspot)** - HubSpot CRM integration for managing contacts and companies. Create and retrieve CRM data directly through Claude chat.
- **[HuggingFace Spaces](https://github.com/evalstate/mcp-hfspace)** - Server for using HuggingFace Spaces, supporting Open Source Image, Audio, Text Models and more. Claude Desktop mode for easy integration.
- **[Hyperliquid](https://github.com/mektigboy/server-hyperliquid)** - An MCP server implementation that integrates the Hyperliquid SDK for exchange data.
- **[iFlytek Workflow](https://github.com/iflytek/ifly-workflow-mcp-server)** - Connect to iFlytek Workflow via the MCP server and run your own Agent.
- **[Image Generation](https://github.com/GongRzhe/Image-Generation-MCP-Server)** - This MCP server provides image generation capabilities using the Replicate Flux model.
- **[InfluxDB](https://github.com/idoru/influxdb-mcp-server)** - Run queries against InfluxDB OSS API v2.
- **[Inoyu](https://github.com/sergehuber/inoyu-mcp-unomi-server)** - Interact with an Apache Unomi CDP customer data platform to retrieve and update customer profiles
- **[Intercom](https://github.com/raoulbia-ai/mcp-server-for-intercom)** - An MCP-compliant server for retrieving customer support tickets from Intercom. This tool enables AI assistants like Claude Desktop and Cline to access and analyze your Intercom support tickets.
- **[iOS Simulator](https://github.com/InditexTech/mcp-server-simulator-ios-idb)** - A Model Context Protocol (MCP) server that enables LLMs to interact with iOS simulators (iPhone, iPad, etc.) through natural language commands.
- **[iTerm MCP](https://github.com/ferrislucas/iterm-mcp)** - Integration with iTerm2 terminal emulator for macOS, enabling LLMs to execute and monitor terminal commands.
- **[JavaFX](https://github.com/mcpso/mcp-server-javafx)** - Make drawings using a JavaFX canvas
- **[JDBC](https://github.com/quarkiverse/quarkus-mcp-servers/tree/main/jdbc)** - Connect to any JDBC-compatible database and query, insert, update, delete, and more. Supports MySQL, PostgreSQL, Oracle, SQL Server, sqllite and [more](https://github.com/quarkiverse/quarkus-mcp-servers/tree/main/jdbc#supported-jdbc-variants).
- **[JSON](https://github.com/GongRzhe/JSON-MCP-Server)** - JSON handling and processing server with advanced query capabilities using JSONPath syntax and support for array, string, numeric, and date operations.
- **[KiCad MCP](https://github.com/lamaalrajih/kicad-mcp)** - MCP server for KiCad on Mac, Windows, and Linux.
- **[Keycloak MCP](https://github.com/ChristophEnglisch/keycloak-model-context-protocol)** - This MCP server enables natural language interaction with Keycloak for user and realm management including creating, deleting, and listing users and realms.
- **[Kibela](https://github.com/kiwamizamurai/mcp-kibela-server)** (by kiwamizamurai) - Interact with Kibela API.
- **[kintone](https://github.com/macrat/mcp-server-kintone)** - Manage records and apps in [kintone](https://kintone.com) through LLM tools.
- **[Kong Konnect](https://github.com/Kong/mcp-konnect)** - A Model Context Protocol (MCP) server for interacting with Kong Konnect APIs, allowing AI assistants to query and analyze Kong Gateway configurations, traffic, and analytics.
- **[Kubernetes](https://github.com/Flux159/mcp-server-kubernetes)** - Connect to Kubernetes cluster and manage pods, deployments, and services.
- **[Kubernetes and OpenShift](https://github.com/manusa/kubernetes-mcp-server)** - A powerful Kubernetes MCP server with additional support for OpenShift. Besides providing CRUD operations for any Kubernetes resource, this server provides specialized tools to interact with your cluster.
- **[Langflow-DOC-QA-SERVER](https://github.com/GongRzhe/Langflow-DOC-QA-SERVER)** - A Model Context Protocol server for document Q&A powered by Langflow. It demonstrates core MCP concepts by providing a simple interface to query documents through a Langflow backend.
- **[Lightdash](https://github.com/syucream/lightdash-mcp-server)** - Interact with [Lightdash](https://www.lightdash.com/), a BI tool.
- **[Linear](https://github.com/jerhadf/linear-mcp-server)** - Allows LLM to interact with Linear's API for project management, including searching, creating, and updating issues.
- **[Linear (Go)](https://github.com/geropl/linear-mcp-go)** - Allows LLM to interact with Linear's API via a single static binary.
- **[LINE](https://github.com/amornpan/py-mcp-line)** (by amornpan) - Implementation for LINE Bot integration that enables Language Models to read and analyze LINE conversations through a standardized interface. Features asynchronous operation, comprehensive logging, webhook event handling, and support for various message types.
- **[LlamaCloud](https://github.com/run-llama/mcp-server-llamacloud)** (by marcusschiesser) - Integrate the data stored in a managed index on [LlamaCloud](https://cloud.llamaindex.ai/)
- **[llm-context](https://github.com/cyberchitta/llm-context.py)** - Provides a repo-packing MCP tool with configurable profiles that specify file inclusion/exclusion patterns and optional prompts.
- **[mac-messages-mcp](https://github.com/carterlasalle/mac_messages_mcp)** - An MCP server that securely interfaces with your iMessage database via the Model Context Protocol (MCP), allowing LLMs to query and analyze iMessage conversations. It includes robust phone number validation, attachment processing, contact management, group chat handling, and full support for sending and receiving messages.
- **[MariaDB](https://github.com/abel9851/mcp-server-mariadb)** - MariaDB database integration with configurable access controls in Python.
- **[Maton](https://github.com/maton-ai/agent-toolkit/tree/main/modelcontextprotocol)** - Connect to your SaaS tools like HubSpot, Salesforce, and more.
- **[MCP Compass](https://github.com/liuyoshio/mcp-compass)** - Suggest the right MCP server for your needs
- **[MCP Create](https://github.com/tesla0225/mcp-create)** - A dynamic MCP server management service that creates, runs, and manages Model Context Protocol servers on-the-fly.
- **[MCP Installer](https://github.com/anaisbetts/mcp-installer)** - This server is a server that installs other MCP servers for you.
- **[mcp-k8s-go](https://github.com/strowk/mcp-k8s-go)** - Golang-based Kubernetes server for MCP to browse pods and their logs, events, namespaces and more. Built to be extensible.
- **[mcp-local-rag](https://github.com/nkapila6/mcp-local-rag)** - "primitive" RAG-like web search model context protocol (MCP) server that runs locally using Google's MediaPipe Text Embedder and DuckDuckGo Search. ✨ no APIs required ✨.
- **[mcp-proxy](https://github.com/sparfenyuk/mcp-proxy)** - Connect to MCP servers that run on SSE transport, or expose stdio servers as an SSE server.
- **[mem0-mcp](https://github.com/mem0ai/mem0-mcp)** - A Model Context Protocol server for Mem0, which helps with managing coding preferences.
- **[MSSQL](https://github.com/aekanun2020/mcp-server/)** - MSSQL database integration with configurable access controls and schema inspection
- **[MSSQL](https://github.com/JexinSam/mssql_mcp_server)** (by jexin) - MCP Server for MSSQL database in Python
- **[MSSQL-Python](https://github.com/amornpan/py-mcp-mssql)** (by amornpan) - A read-only Python implementation for MSSQL database access with enhanced security features, configurable access controls, and schema inspection capabilities. Focuses on safe database interaction through Python ecosystem.
- **[MSSQL-MCP](https://github.com/daobataotie/mssql-mcp)** (by daobataotie) - MSSQL MCP that refer to the official website's SQLite MCP for modifications to adapt to MSSQL
- **[Markdownify](https://github.com/zcaceres/mcp-markdownify-server)** - MCP to convert almost anything to Markdown (PPTX, HTML, PDF, Youtube Transcripts and more)
- **[Microsoft Teams](https://github.com/InditexTech/mcp-teams-server)** - MCP server that integrates Microsoft Teams messaging (read, post, mention, list members and threads) 
- **[Mindmap](https://github.com/YuChenSSR/mindmap-mcp-server)** (by YuChenSSR) - A server that generates mindmaps from input containing markdown code.
- **[Minima](https://github.com/dmayboroda/minima)** - MCP server for RAG on local files
- **[Mobile MCP](https://github.com/mobile-next/mobile-mcp)** (by Mobile Next) - MCP server for Mobile(iOS/Android) automation, app scraping and development using physical devices or simulators/emulators.
- **[MongoDB](https://github.com/kiliczsh/mcp-mongo-server)** - A Model Context Protocol Server for MongoDB.
- **[MongoDB Lens](https://github.com/furey/mongodb-lens)** - Full Featured MCP Server for MongoDB Databases.
- **[Monday.com](https://github.com/sakce/mcp-server-monday)** - MCP Server to interact with Monday.com boards and items.
- **[Multicluster-MCP-Sever](https://github.com/yanmxa/multicluster-mcp-server)** - The gateway for GenAI systems to interact with multiple Kubernetes clusters.
- **[MySQL](https://github.com/benborla/mcp-server-mysql)** (by benborla) - MySQL database integration in NodeJS with configurable access controls and schema inspection
- **[MySQL](https://github.com/designcomputer/mysql_mcp_server)** (by DesignComputer) - MySQL database integration in Python with configurable access controls and schema inspection
- **[n8n](https://github.com/leonardsellem/n8n-mcp-server)** - This MCP server provides tools and resources for AI assistants to manage n8n workflows and executions, including listing, creating, updating, and deleting workflows, as well as monitoring their execution status.
- **[NASA](https://github.com/ProgramComputer/NASA-MCP-server)** (by ProgramComputer) - Access to a unified gateway of NASA's data sources including but not limited to APOD, NEO, EPIC, GIBS.
- **[Nasdaq Data Link](https://github.com/stefanoamorelli/nasdaq-data-link-mcp)** (by stefanoamorelli) - An MCP server to access, explore, and interact with Nasdaq Data Link’s extensive and valuable financial and economic datasets.
- **[National Parks](https://github.com/KyrieTangSheng/mcp-server-nationalparks)** - The server provides latest information of park details, alerts, visitor centers, campgrounds, hiking trails, and events for U.S. National Parks.
- **[NAVER](https://github.com/pfldy2850/py-mcp-naver)** (by pfldy2850) - This MCP server provides tools to interact with various Naver services, such as searching blogs, news, books, and more.
- **[NS Travel Information](https://github.com/r-huijts/ns-mcp-server)** - Access Dutch Railways (NS) real-time train travel information and disruptions through the official NS API.
- **[Neo4j](https://github.com/da-okazaki/mcp-neo4j-server)** - A community built server that interacts with Neo4j Graph Database.
- **[Neovim](https://github.com/bigcodegen/mcp-neovim-server)** - An MCP Server for your Neovim session.
- **[Notion](https://github.com/suekou/mcp-notion-server)** (by suekou) - Interact with Notion API.
- **[Notion](https://github.com/v-3/notion-server)** (by v-3) - Notion MCP integration. Search, Read, Update, and Create pages through Claude chat.
- **[ntfy-mcp](https://github.com/teddyzxcv/ntfy-mcp)** (by teddyzxcv) - The MCP server that keeps you informed by sending the notification on phone using ntfy
- **[oatpp-mcp](https://github.com/oatpp/oatpp-mcp)** - C++ MCP integration for Oat++. Use [Oat++](https://oatpp.io) to build MCP servers.
- **[Obsidian Markdown Notes](https://github.com/calclavia/mcp-obsidian)** - Read and search through your Obsidian vault or any directory containing Markdown notes
- **[obsidian-mcp](https://github.com/StevenStavrakis/obsidian-mcp)** - (by Steven Stavrakis) An MCP server for Obsidian.md with tools for searching, reading, writing, and organizing notes.
- **[OceanBase](https://github.com/yuanoOo/oceanbase_mcp_server)** - (by yuanoOo) A Model Context Protocol (MCP) server that enables secure interaction with OceanBase databases.
- **[Okta](https://github.com/kapilduraphe/okta-mcp-server)** - Interact with Okta API.
- **[OneNote](https://github.com/rajvirtual/MCP-Servers/tree/master/onenote)** - (by Rajesh Vijay) An MCP server that connects to Microsoft OneNote using the Microsoft Graph API. Reading notebooks, sections, and pages from OneNote,Creating new notebooks, sections, and pages in OneNote.
- **[OpenAI WebSearch MCP](https://github.com/ConechoAI/openai-websearch-mcp)** - This is a Python-based MCP server that provides OpenAI `web_search` build-in tool.
- **[OpenAPI](https://github.com/snaggle-ai/openapi-mcp-server)** - Interact with [OpenAPI](https://www.openapis.org/) APIs.
- **[OpenAPI AnyApi](https://github.com/baryhuang/mcp-server-any-openapi)** - Interact with large [OpenAPI](https://www.openapis.org/) docs using built-in semantic search for endpoints. Allows for customizing the MCP server prefix.
- **[OpenAPI Schema](https://github.com/hannesj/mcp-openapi-schema)** - Allow LLMs to explore large [OpenAPI](https://www.openapis.org/) schemas without bloating the context.
- **[OpenCTI](https://github.com/Spathodea-Network/opencti-mcp)** - Interact with OpenCTI platform to retrieve threat intelligence data including reports, indicators, malware and threat actors.
- **[OpenDota](https://github.com/asusevski/opendota-mcp-server)** - Interact with OpenDota API to retrieve Dota 2 match data, player statistics, and more.
- **[OpenRPC](https://github.com/shanejonas/openrpc-mpc-server)** - Interact with and discover JSON-RPC APIs via [OpenRPC](https://open-rpc.org).
- **[Open Strategy Partners Marketing Tools](https://github.com/open-strategy-partners/osp_marketing_tools)** - Content editing codes, value map, and positioning tools for product marketing.
- **[Pandoc](https://github.com/vivekVells/mcp-pandoc)** - MCP server for seamless document format conversion using Pandoc, supporting Markdown, HTML, PDF, DOCX (.docx), csv and more.
- **[PIF](https://github.com/hungryrobot1/MCP-PIF)** - A Personal Intelligence Framework (PIF), providing tools for file operations, structured reasoning, and journal-based documentation to support continuity and evolving human-AI collaboration across sessions.
- **[Pinecone](https://github.com/sirmews/mcp-pinecone)** - MCP server for searching and uploading records to Pinecone. Allows for simple RAG features, leveraging Pinecone's Inference API.
- **[Placid.app](https://github.com/felores/placid-mcp-server)** - Generate image and video creatives using Placid.app templates
- **[Playwright](https://github.com/executeautomation/mcp-playwright)** - This MCP Server will help you run browser automation and webscraping using Playwright
- **[Postman](https://github.com/shannonlal/mcp-postman)** - MCP server for running Postman Collections locally via Newman. Allows for simple execution of Postman Server and returns the results of whether the collection passed all the tests.
- **[Productboard](https://github.com/kenjihikmatullah/productboard-mcp)** - Integrate the Productboard API into agentic workflows via MCP.
- **[Prometheus](https://github.com/pab1it0/prometheus-mcp-server)** - Query and analyze Prometheus - open-source monitoring system.
- **[Pulumi](https://github.com/dogukanakkaya/pulumi-mcp-server)** - MCP Server to Interact with Pulumi API, creates and lists Stacks
- **[Pushover](https://github.com/ashiknesin/pushover-mcp)** - Send instant notifications to your devices using [Pushover.net](https://pushover.net/)
- **[QGIS](https://github.com/jjsantos01/qgis_mcp)** - connects QGIS to Claude AI through the MCP. This integration enables prompt-assisted project creation, layer loading, code execution, and more.
- **[QuickChart](https://github.com/GongRzhe/Quickchart-MCP-Server)** - A Model Context Protocol server for generating charts using QuickChart.io
- **[Qwen_Max](https://github.com/66julienmartin/MCP-server-Qwen_Max)** - A Model Context Protocol (MCP) server implementation for the Qwen models.
- **[RabbitMQ](https://github.com/kenliao94/mcp-server-rabbitmq)** - The MCP server that interacts with RabbitMQ to publish and consume messages.
- **[RAG Web Browser](https://github.com/apify/mcp-server-rag-web-browser)** An MCP server for Apify's open-source RAG Web Browser [Actor](https://apify.com/apify/rag-web-browser) to perform web searches, scrape URLs, and return content in Markdown.
- **[Reaper](https://github.com/dschuler36/reaper-mcp-server)** - Interact with your [Reaper](https://www.reaper.fm/) (Digital Audio Workstation) projects.
- **[Redis](https://github.com/GongRzhe/REDIS-MCP-Server)** - Redis database operations and caching microservice server with support for key-value operations, expiration management, and pattern-based key listing.
- **[Redis](https://github.com/prajwalnayak7/mcp-server-redis)** MCP server to interact with Redis Server, AWS Memory DB, etc for caching or other use-cases where in-memory and key-value based storage is appropriate
- **[Rememberizer AI](https://github.com/skydeckai/mcp-server-rememberizer)** - An MCP server designed for interacting with the Rememberizer data source, facilitating enhanced knowledge retrieval.
- **[Replicate](https://github.com/deepfates/mcp-replicate)** - Search, run and manage machine learning models on Replicate through a simple tool-based interface. Browse models, create predictions, track their status, and handle generated images.
- **[Rquest](https://github.com/xxxbrian/mcp-rquest)** - An MCP server providing realistic browser-like HTTP request capabilities with accurate TLS/JA3/JA4 fingerprints for bypassing anti-bot measures.
- **[Rijksmuseum](https://github.com/r-huijts/rijksmuseum-mcp)** - Interface with the Rijksmuseum API to search artworks, retrieve artwork details, access image tiles, and explore user collections.
- **[Salesforce MCP](https://github.com/smn2gnt/MCP-Salesforce)** - Interact with Salesforce Data and Metadata
- **[Scholarly](https://github.com/adityak74/mcp-scholarly)** - A MCP server to search for scholarly and academic articles.
- **[scrapling-fetch](https://github.com/cyberchitta/scrapling-fetch-mcp)** - Access text content from bot-protected websites. Fetches HTML/markdown from sites with anti-automation measures using Scrapling.
- **[SearXNG](https://github.com/ihor-sokoliuk/mcp-searxng)** - A Model Context Protocol Server for [SearXNG](https://docs.searxng.org)
- **[ServiceNow](https://github.com/osomai/servicenow-mcp)** - A MCP server to interact with a ServiceNow instance
- **[Shopify](https://github.com/GeLi2001/shopify-mcp)** - MCP to interact with Shopify API including order, product, customers and so on.
- **[Siri Shortcuts](https://github.com/dvcrn/mcp-server-siri-shortcuts)** - MCP to interact with Siri Shortcuts on macOS. Exposes all Shortcuts as MCP tools.
- **[Snowflake](https://github.com/isaacwasserman/mcp-snowflake-server)** - This MCP server enables LLMs to interact with Snowflake databases, allowing for secure and controlled data operations.
- **[Solana Agent Kit](https://github.com/sendaifun/solana-agent-kit/tree/main/examples/agent-kit-mcp-server)** - This MCP server enables LLMs to interact with the Solana blockchain with help of Solana Agent Kit by SendAI, allowing for 40+ protcool actions and growing
- **[Spotify](https://github.com/varunneal/spotify-mcp)** - This MCP allows an LLM to play and use Spotify.
- **[Starwind UI](https://github.com/Boston343/starwind-ui-mcp/)** - This MCP provides relevant commands, documentation, and other information to allow LLMs to take full advantage of Starwind UI's open source Astro components.
- **[Stripe](https://github.com/atharvagupta2003/mcp-stripe)** - This MCP allows integration with Stripe for handling payments, customers, and refunds.
- **[ShaderToy](https://github.com/wilsonchenghy/ShaderToy-MCP)** - This MCP server lets LLMs to interact with the ShaderToy API, allowing LLMs to learn from compute shaders examples and enabling them to create complex GLSL shaders that they are previously not capable of.
- **[TMDB](https://github.com/Laksh-star/mcp-server-tmdb)** - This MCP server integrates with The Movie Database (TMDB) API to provide movie information, search capabilities, and recommendations.
- **[Tavily search](https://github.com/RamXX/mcp-tavily)** - An MCP server for Tavily's search & news API, with explicit site inclusions/exclusions
- **[Telegram](https://github.com/chigwell/telegram-mcp)** - An MCP server that provides paginated chat reading, message retrieval, and message sending capabilities for Telegram through Telethon integration.
- **[Terminal-Control](https://github.com/GongRzhe/terminal-controller-mcp)** - A MCP server that enables secure terminal command execution, directory navigation, and file system operations through a standardized interface.
- **[TFT-Match-Analyzer](https://github.com/GeLi2001/tft-mcp-server)** - MCP server for teamfight tactics match history & match details fetching, providing user the detailed context for every match.
- **[Ticketmaster](https://github.com/delorenj/mcp-server-ticketmaster)** - Search for events, venues, and attractions through the Ticketmaster Discovery API
- **[Todoist](https://github.com/abhiz123/todoist-mcp-server)** - Interact with Todoist to manage your tasks.
- **[Typesense](https://github.com/suhail-ak-s/mcp-typesense-server)** - A Model Context Protocol (MCP) server implementation that provides AI models with access to Typesense search capabilities. This server enables LLMs to discover, search, and analyze data stored in Typesense collections.
- **[Travel Planner](https://github.com/GongRzhe/TRAVEL-PLANNER-MCP-Server)** - Travel planning and itinerary management server integrating with Google Maps API for location search, place details, and route calculations.
- **[Unity Catalog](https://github.com/ognis1205/mcp-server-unitycatalog)** - An MCP server that enables LLMs to interact with Unity Catalog AI, supporting CRUD operations on Unity Catalog Functions and executing them as MCP tools.
- **[Unity3d Game Engine](https://github.com/CoderGamester/mcp-unity)** - An MCP server that enables LLMs to interact with Unity3d Game Engine, supporting access to a variety of the Unit's Editor engine tools (e.g. Console Logs, Test Runner logs, Editor functions, hierarchy state, etc) and executing them as MCP tools or gather them as resources.
- **[Unity Integration (Advanced)](https://github.com/quazaai/UnityMCPIntegration)** - Advanced Unity3d Game Engine MCP which supports ,Execution of Any Editor Related Code Directly Inside of Unity, Fetch Logs, Get Editor State and Allow File Access of the Project making it much more useful in Script Editing or asset creation.
- **[Vega-Lite](https://github.com/isaacwasserman/mcp-vegalite-server)** - Generate visualizations from fetched data using the VegaLite format and renderer.
- **[Video Editor](https://github.com/burningion/video-editing-mcp)** - A Model Context Protocol Server to add, edit, and search videos with [Video Jungle](https://www.video-jungle.com/).
- **[Virtual location (Google Street View,etc.)](https://github.com/mfukushim/map-traveler-mcp)** - Integrates Google Map, Google Street View, PixAI, Stability.ai, ComfyUI API and Bluesky to provide a virtual location simulation in LLM (written in Effect.ts)
- **[VolcEngine TOS](https://github.com/dinghuazhou/sample-mcp-server-tos)** - A sample MCP server for VolcEngine TOS that flexibly get objects from TOS.
- **[Wanaku MCP Router](https://github.com/wanaku-ai/wanaku/)** - The Wanaku MCP Router is a SSE-based MCP server that provides an extensible routing engine that allows integrating your enterprise systems with AI agents.
- **[Webflow](https://github.com/kapilduraphe/webflow-mcp-server)** - Interfact with the Webflow APIs
- **[whale-tracker-mcp](https://github.com/kukapay/whale-tracker-mcp)**  -  A mcp server for tracking cryptocurrency whale transactions. 
- **[Whois MCP](https://github.com/bharathvaj-ganesan/whois-mcp)** - MCP server that performs whois lookup against domain, IP, ASN and TLD. 
- **[Wikidata MCP](https://github.com/zzaebok/mcp-wikidata)** - Wikidata MCP server that interact with Wikidata, by searching identifiers, extracting metadata, and executing sparql query.
- **[WildFly MCP](https://github.com/wildfly-extras/wildfly-mcp)** - WildFly MCP server that enables LLM to interact with running WildFly servers (retrieve metrics, logs, invoke operations, ...).
- **[Windows CLI](https://github.com/SimonB97/win-cli-mcp-server)** - MCP server for secure command-line interactions on Windows systems, enabling controlled access to PowerShell, CMD, and Git Bash shells.
- **[World Bank data API](https://github.com/anshumax/world_bank_mcp_server)** - A server that fetches data indicators available with the World Bank as part of their data API
- **[X (Twitter)](https://github.com/EnesCinr/twitter-mcp)** (by EnesCinr) - Interact with twitter API. Post tweets and search for tweets by query.
- **[X (Twitter)](https://github.com/vidhupv/x-mcp)** (by vidhupv) - Create, manage and publish X/Twitter posts directly through Claude chat.
- **[xcodebuild](https://github.com/ShenghaiWang/xcodebuild)**  - 🍎 Build iOS Xcode workspace/project and feed back errors to llm.
- **[Xero-mcp-server](https://github.com/john-zhang-dev/xero-mcp)** - Enabling clients to interact with Xero system for streamlined accounting, invoicing, and business operations.
- **[XiYan](https://github.com/XGenerationLab/xiyan_mcp_server)** - 🗄️ An MCP server that supports fetching data from a database using natural language queries, powered by XiyanSQL as the text-to-SQL LLM.
- **[XMind](https://github.com/apeyroux/mcp-xmind)** - Read and search through your XMind directory containing XMind files.
- **[YouTube](https://github.com/ZubeidHendricks/youtube-mcp-server)** - Comprehensive YouTube API integration for video management, Shorts creation, and analytics.

## 📚 Frameworks

These are high-level frameworks that make it easier to build MCP servers or clients.

### For servers

* **[EasyMCP](https://github.com/zcaceres/easy-mcp/)** (TypeScript)
- **[FastAPI to MCP auto generator](https://github.com/tadata-org/fastapi_mcp)** – A zero-configuration tool for automatically exposing FastAPI endpoints as MCP tools by **[Tadata](https://tadata.com/)**
* **[FastMCP](https://github.com/punkpeye/fastmcp)** (TypeScript)
* **[Foxy Contexts](https://github.com/strowk/foxy-contexts)** – A library to build MCP servers in Golang by **[strowk](https://github.com/strowk)**
* **[Higress MCP Server Hosting](https://github.com/alibaba/higress/tree/main/plugins/wasm-go/mcp-servers)** - A solution for hosting MCP Servers by extending the API Gateway (based on Envoy) with wasm plugins.
* **[MCP-Framework](https://mcp-framework.com)** Build MCP servers with elegance and speed in Typescript. Comes with a CLI to create your project with `mcp create app`. Get started with your first server in under 5 minutes by **[Alex Andru](https://github.com/QuantGeekDev)**
* **[Quarkus MCP Server SDK](https://github.com/quarkiverse/quarkus-mcp-server)** (Java)
* **[Template MCP Server](https://github.com/mcpdotdirect/template-mcp-server)** - A CLI tool to create a new Model Context Protocol server project with TypeScript support, dual transport options, and an extensible structure

### For clients

* **[codemirror-mcp](https://github.com/marimo-team/codemirror-mcp)** - CodeMirror extension that implements the Model Context Protocol (MCP) for resource mentions and prompt commands

## 📚 Resources

Additional resources on MCP.

- **[AiMCP](https://www.aimcp.info)** - A collection of MCP clients&servers to find the right mcp tools by **[Hekmon](https://github.com/hekmon8)**
- **[Awesome Crypto MCP Servers by badkk](https://github.com/badkk/awesome-crypto-mcp-servers)** - A curated list of MCP servers by **[Luke Fan](https://github.com/badkk)**
- **[Awesome MCP Servers by appcypher](https://github.com/appcypher/awesome-mcp-servers)** - A curated list of MCP servers by **[Stephen Akinyemi](https://github.com/appcypher)**
- **[Awesome MCP Servers by punkpeye](https://github.com/punkpeye/awesome-mcp-servers)** (**[website](https://glama.ai/mcp/servers)**) - A curated list of MCP servers by **[Frank Fiegel](https://github.com/punkpeye)**
- **[Awesome MCP Servers by wong2](https://github.com/wong2/awesome-mcp-servers)** (**[website](https://mcpservers.org)**) - A curated list of MCP servers by **[wong2](https://github.com/wong2)**
- **[Discord Server](https://glama.ai/mcp/discord)** – A community discord server dedicated to MCP by **[Frank Fiegel](https://github.com/punkpeye)**
- **[Discord Server (ModelContextProtocol)](https://discord.gg/jHEGxQu2a5)** – Connect with developers, share insights, and collaborate on projects in an active Discord community dedicated to the Model Context Protocol by **[Alex Andru](https://github.com/QuantGeekDev)**

- **[MCP Badges](https://github.com/mcpx-dev/mcp-badges)** – Quickly highlight your MCP project with clear, eye-catching badges, by **[Ironben](https://github.com/nanbingxyz)**
- **[MCP Servers Hub](https://github.com/apappascs/mcp-servers-hub)** (**[website](https://mcp-servers-hub-website.pages.dev/)**) - A curated list of MCP servers by **[apappascs](https://github.com/apappascs)**
- **[MCP X Community](https://x.com/i/communities/1861891349609603310)** – A X community for MCP by **[Xiaoyi](https://x.com/chxy)**
- **[mcp-cli](https://github.com/wong2/mcp-cli)** - A CLI inspector for the Model Context Protocol by **[wong2](https://github.com/wong2)**
- **[mcp-get](https://mcp-get.com)** - Command line tool for installing and managing MCP servers by **[Michael Latman](https://github.com/michaellatman)**
- **[mcp-guardian](https://github.com/eqtylab/mcp-guardian)** - GUI application + tools for proxying / managing control of MCP servers by **[EQTY Lab](https://eqtylab.io)**
- **[mcp-manager](https://github.com/zueai/mcp-manager)** - Simple Web UI to install and manage MCP servers for Claude Desktop by **[Zue](https://github.com/zueai)**
- **[MCPHub](https://github.com/Jeamee/MCPHub-Desktop)** – An Open Source MacOS & Windows GUI Desktop app for discovering, installing and managing MCP servers by **[Jeamee](https://github.com/jeamee)**
- **[mcp.natoma.id](https://mcp.natoma.id)** - A Hosted MCP Platform to discover, install, manage and deploy MCP servers by **[Natoma Labs](https://www.natoma.id)**
- **[mcp.run](https://mcp.run)** - A hosted registry and control plane to install & run secure + portable MCP Servers.
- **[mcp-dockmaster](https://mcp-dockmaster.com)** - An Open-Sourced UI to install and manage MCP servers for Windows, Linux and MacOS.
<<<<<<< HEAD
- **[MCPVerse](https://mcpverse.dev)** - A portal for creating & hosting authenticated MCP servers and connecting to them securely.
=======
- **[MCP Servers Rating and User Reviews](http://www.deepnlp.org/store/ai-agent/mcp-server)** - Website to rate MCP servers, write authentic user reviews, and [search engine for agent & mcp](http://www.deepnlp.org/search/agent)
>>>>>>> e8f0b15f
- <img height="12" width="12" src="https://mkinf.io/favicon-lilac.png" alt="mkinf Logo" /> **[mkinf](https://mkinf.io)** - An Open Source registry of hosted MCP Servers to accelerate AI agent workflows.
- **[Open-Sourced MCP Servers Directory](https://github.com/chatmcp/mcp-directory)** - A curated list of MCP servers by **[mcpso](https://mcp.so)**
- <img height="12" width="12" src="https://opentools.com/favicon.ico" alt="OpenTools Logo" /> **[OpenTools](https://opentools.com)** - An open registry for finding, installing, and building with MCP servers by **[opentoolsteam](https://github.com/opentoolsteam)**
- **[PulseMCP](https://www.pulsemcp.com)** ([API](https://www.pulsemcp.com/api)) - Community hub & weekly newsletter for discovering MCP servers, clients, articles, and news by **[Tadas Antanavicius](https://github.com/tadasant)**, **[Mike Coughlin](https://github.com/macoughl)**, and **[Ravina Patel](https://github.com/ravinahp)**
- **[r/mcp](https://www.reddit.com/r/mcp)** – A Reddit community dedicated to MCP by **[Frank Fiegel](https://github.com/punkpeye)**
- **[r/modelcontextprotocol](https://www.reddit.com/r/modelcontextprotocol)** – A Model Context Protocol community Reddit page - discuss ideas, get answers to your questions, network with like-minded people, and showcase your projects! by **[Alex Andru](https://github.com/QuantGeekDev)**


- **[Smithery](https://smithery.ai/)** - A registry of MCP servers to find the right tools for your LLM agents by **[Henry Mao](https://github.com/calclavia)**
- **[Toolbase](https://gettoolbase.ai)** - Desktop application that manages tools and MCP servers with just a few clicks - no coding required by **[gching](https://github.com/gching)**

## 🚀 Getting Started

### Using MCP Servers in this Repository
Typescript-based servers in this repository can be used directly with `npx`.

For example, this will start the [Memory](src/memory) server:
```sh
npx -y @modelcontextprotocol/server-memory
```

Python-based servers in this repository can be used directly with [`uvx`](https://docs.astral.sh/uv/concepts/tools/) or [`pip`](https://pypi.org/project/pip/). `uvx` is recommended for ease of use and setup.

For example, this will start the [Git](src/git) server:
```sh
# With uvx
uvx mcp-server-git

# With pip
pip install mcp-server-git
python -m mcp_server_git
```

Follow [these](https://docs.astral.sh/uv/getting-started/installation/) instructions to install `uv` / `uvx` and [these](https://pip.pypa.io/en/stable/installation/) to install `pip`.

### Using an MCP Client
However, running a server on its own isn't very useful, and should instead be configured into an MCP client. For example, here's the Claude Desktop configuration to use the above server:

```json
{
  "mcpServers": {
    "memory": {
      "command": "npx",
      "args": ["-y", "@modelcontextprotocol/server-memory"]
    }
  }
}
```

Additional examples of using the Claude Desktop as an MCP client might look like:

```json
{
  "mcpServers": {
    "filesystem": {
      "command": "npx",
      "args": ["-y", "@modelcontextprotocol/server-filesystem", "/path/to/allowed/files"]
    },
    "git": {
      "command": "uvx",
      "args": ["mcp-server-git", "--repository", "path/to/git/repo"]
    },
    "github": {
      "command": "npx",
      "args": ["-y", "@modelcontextprotocol/server-github"],
      "env": {
        "GITHUB_PERSONAL_ACCESS_TOKEN": "<YOUR_TOKEN>"
      }
    },
    "postgres": {
      "command": "npx",
      "args": ["-y", "@modelcontextprotocol/server-postgres", "postgresql://localhost/mydb"]
    }
  }
}
```

## 🛠️ Creating Your Own Server

Interested in creating your own MCP server? Visit the official documentation at [modelcontextprotocol.io](https://modelcontextprotocol.io/introduction) for comprehensive guides, best practices, and technical details on implementing MCP servers.

## 🤝 Contributing

See [CONTRIBUTING.md](CONTRIBUTING.md) for information about contributing to this repository.

## 🔒 Security

See [SECURITY.md](SECURITY.md) for reporting security vulnerabilities.

## 📜 License

This project is licensed under the MIT License - see the [LICENSE](LICENSE) file for details.

## 💬 Community

- [GitHub Discussions](https://github.com/orgs/modelcontextprotocol/discussions)

## ⭐ Support

If you find MCP servers useful, please consider starring the repository and contributing new servers or improvements!

---

Managed by Anthropic, but built together with the community. The Model Context Protocol is open source and we encourage everyone to contribute their own servers and improvements!<|MERGE_RESOLUTION|>--- conflicted
+++ resolved
@@ -425,11 +425,8 @@
 - **[mcp.natoma.id](https://mcp.natoma.id)** - A Hosted MCP Platform to discover, install, manage and deploy MCP servers by **[Natoma Labs](https://www.natoma.id)**
 - **[mcp.run](https://mcp.run)** - A hosted registry and control plane to install & run secure + portable MCP Servers.
 - **[mcp-dockmaster](https://mcp-dockmaster.com)** - An Open-Sourced UI to install and manage MCP servers for Windows, Linux and MacOS.
-<<<<<<< HEAD
+- **[MCP Servers Rating and User Reviews](http://www.deepnlp.org/store/ai-agent/mcp-server)** - Website to rate MCP servers, write authentic user reviews, and [search engine for agent & mcp](http://www.deepnlp.org/search/agent)
 - **[MCPVerse](https://mcpverse.dev)** - A portal for creating & hosting authenticated MCP servers and connecting to them securely.
-=======
-- **[MCP Servers Rating and User Reviews](http://www.deepnlp.org/store/ai-agent/mcp-server)** - Website to rate MCP servers, write authentic user reviews, and [search engine for agent & mcp](http://www.deepnlp.org/search/agent)
->>>>>>> e8f0b15f
 - <img height="12" width="12" src="https://mkinf.io/favicon-lilac.png" alt="mkinf Logo" /> **[mkinf](https://mkinf.io)** - An Open Source registry of hosted MCP Servers to accelerate AI agent workflows.
 - **[Open-Sourced MCP Servers Directory](https://github.com/chatmcp/mcp-directory)** - A curated list of MCP servers by **[mcpso](https://mcp.so)**
 - <img height="12" width="12" src="https://opentools.com/favicon.ico" alt="OpenTools Logo" /> **[OpenTools](https://opentools.com)** - An open registry for finding, installing, and building with MCP servers by **[opentoolsteam](https://github.com/opentoolsteam)**
